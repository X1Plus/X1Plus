import QtQuick 2.0
import UIBase 1.0
import Printer 1.0
import QtQuick.Controls 2.12
import QtQuick.Layouts 1.12
import UIBase 1.0
import QtQuick.VirtualKeyboard 2.1
import X1PlusNative 1.0

import "qrc:/uibase/qml/widgets"
import "../printer"
import ".."
import "../X1Plus.js" as X1Plus


Rectangle {
    property var nozzleType: [[qsTr("Stainless steel"), qsTr("Hardened steel")], ["stainless_steel", "hardened_steel"]]
    property var nozzleSize: [["0.2mm", "0.4mm"], ["0.4mm", "0.6mm", "0.8mm"]]
    property var fan: [qsTr("Not installed"), qsTr("Installed")]
    color: Colors.gray_700
    property var maintain: DeviceManager.maintain
    property var brightness: DeviceManager.getSetting("cfw_brightness", 100.0)
    property var toolheadLED: DeviceManager.getSetting("cfw_toolhead_led", false)

    Timer {
        id: dispBrightnessChangeTimer
        interval: 300; running: false; repeat: false
        onTriggered: DeviceManager.putSetting("cfw_brightness", dispBrightnessAdj.value);
    }
    Timer {
        id: myTime
        interval: 5000
        repeat: true
        running: visible
        onTriggered: {
            DeviceManager.maintain.getAccessories()
        }
    }

    
    MarginPanel {
        id: accessoriesMP
        anchors.top: printMP.top
        anchors.left: printMP.right
        anchors.leftMargin: 14
        anchors.right: parent.right
        anchors.rightMargin: 10 // 16px outer, adds up to 26px to match BedMesh.qml
        anchors.bottom: printMP.bottom
        radius: 15
        color: Colors.gray_800

        Text {
            id: accessoriesTx
            anchors.top: parent.top
            anchors.topMargin: 30
            anchors.left: parent.left
            anchors.leftMargin: 32
            color: Colors.gray_100
            font: Fonts.body_40
            text: qsTr("Accessories")
        }

        ZButton {
            anchors.verticalCenter: accessoriesTx.verticalCenter
            anchors.left: accessoriesTx.right
            anchors.leftMargin: -5
            backgroundColor: StateColors.get("transparent")
            borderColor: StateColors.get("transparent")
            icon: "../../icon/helpIcon.svg"
            iconSize: 34
            onClicked: {
                accessoriesHelpPad.popup()
            }
        }

        ZLineSplitter{
            id: line1
            alignment: Qt.AlignTop
            y: 95
            padding: 24
            color: Colors.gray_600
        }
        Text {
            id: nozzleTx
            anchors.top: parent.top
            anchors.topMargin: 115
            anchors.left: accessoriesTx.left
            color: Colors.gray_400
            font: Fonts.body_30
            text: qsTr("Nozzle")
        }
        Choise {
            id: typeCB
            width: 290
            height: 68
            anchors.top: line1.bottom
            anchors.topMargin: 63
            anchors.left: nozzleTx.left
            model: nozzleType[0]
            backgroundColor: Colors.gray_600
            onCurrentTextChanged: {
                if(!down) return
                maintain.nozzleType = nozzleType[1][currentIndex]
            }
            Binding on currentIndex{
                value: nozzleType[1].indexOf(maintain.nozzleType)
            }
        }

        Choise {
            id: sizeCB
            height: 68
            anchors.top: typeCB.top
            anchors.left: typeCB.right
            anchors.right: parent.right
            anchors.rightMargin: 32
            anchors.leftMargin: 9
            model: typeCB.currentText === "" ? [] : nozzleSize[typeCB.currentIndex]
            backgroundColor: Colors.gray_600
            onCurrentTextChanged: {
                if(!down) return
                maintain.nozzleDiameter = currentText.replace("mm", "")
            }
            Binding on currentIndex{
                value: sizeCB.model.indexOf(maintain.nozzleDiameter + "mm")
            }
        }
        

        
        ZLineSplitter{
            id: line2
            alignment: Qt.AlignTop
            y: 253
            padding: 24
            color: Colors.gray_600
        }
        ZText {
            id: fanTx
            anchors.top: line2.bottom
            anchors.topMargin: 26
            anchors.left: accessoriesTx.left
            maxWidth: line2.width
            color: Colors.gray_400
            font: Fonts.body_30
            text: qsTr("Auxiliary Part Cooling Fan")
        }
        Choise {
            id: fanCB
            width: 240
            height: 68
            anchors.top: line2.bottom
            anchors.topMargin: 79
            anchors.left: typeCB.left
            textFont: Fonts.body_26
            listTextFont: Fonts.body_24
            textColor: currentIndex ? Colors.brand : Colors.warning
            padding: 20
            model: fan
            backgroundColor: Colors.gray_600
            currentIndex: maintain.auxPartCoolFan
            onCurrentTextChanged: {
                if(!down) return
                maintain.auxPartCoolFan = currentIndex
            }
            Binding on currentIndex{
                value: maintain.auxPartCoolFan
            }

            ZImage {
                anchors.left: parent.left
                anchors.leftMargin: 8
                width: 24
                tintColor: parent.currentIndex ? Colors.brand : Colors.warning
                anchors.verticalCenter: parent.verticalCenter
                originSource: "../../icon/roundHook.svg"
            }
        }
        Image {
            anchors.top: line2.bottom
            anchors.topMargin: 82
            anchors.right: parent.right
            anchors.rightMargin: 32
            fillMode: Image.Pad
            cache: false
            source: "../../icon/auxPartCoolFan_"+ fanCB.currentIndex +".svg"
        }
    }
    
    MarginPanel {
        id: printMP
        width: 585
        anchors.top: parent.top
        anchors.bottom: parent.bottom
        anchors.bottomMargin: 10 // 16px outer, adds up to 26px to match BedMesh.qml
        anchors.left: parent.left
        anchors.leftMargin: 10
        radius: 15
        color: Colors.gray_800
        
        Text {
            id: interfaceTx
            anchors.top: parent.top
            anchors.topMargin: 30
            anchors.left: parent.left
            anchors.leftMargin: 32
            color: Colors.gray_100
            font: Fonts.body_40
            text: qsTr("Interface")
        }
        ZButton {
            anchors.verticalCenter: interfaceTx.verticalCenter
            anchors.topMargin: 20
            anchors.left: interfaceTx.right
            anchors.leftMargin: -5
            backgroundColor: StateColors.get("transparent")
            borderColor: StateColors.get("transparent")
            icon: "../../icon/helpIcon.svg"
            iconSize: 34
            onClicked: {
                buttonHelpPad.popup()
            }
        }
      
        ZButton {
            id: reloadgpio
            anchors.top: parent.top
            property bool isChanged: false
            anchors.topMargin: 10
            anchors.right: printMP.right
            anchors.rightMargin: 15
            type: ZButtonAppearance.Secondary
            icon: isChanged ? "../../icon/components/refresh_color.svg" : "../../icon/refresh.svg"
            height: width
            width: 69
            visible:true
            cornerRadius: width / 2
            iconSize: -1
            onClicked:{
                if (isChanged) {isChanged = (!isChanged)};
                dialogStack.popupDialog(
                                "TextConfirm", {
                                    name: "reset to defaults",
                                    text: qsTr("Reset button mapping to default settings?"),
                                    type: TextConfirm.YES_NO,
                                    defaultButton: 1,
                                    onYes: function() {
                                        X1Plus.GpioKeys.resetToDefaultActions();
                                        console.log("[x1p] Resetting button mappings to defaults (power button: short = toggle lcd, long = reboot; estop button: short = pause print, long = abort print)");
                                    },
                                })
        
            }
        }
        
        ZLineSplitter {
            id: line3
            alignment: Qt.AlignTop
            y: 95
            padding: 24
            color: Colors.gray_600
        }
        
        Text {
            id: buttonsTx
            anchors.top: line3.bottom
            anchors.topMargin: 24
            anchors.left: interfaceTx.left
            color: Colors.gray_400
            font: Fonts.body_30
            text: qsTr("Buttons")
        }

        GridLayout {
            id: buttonGrid
            
            anchors.top: buttonsTx.bottom
            anchors.topMargin: 14 /* we can shrink this a little for the text separation above */
            anchors.leftMargin: 32
            anchors.rightMargin: 32
            rowSpacing: 20
            columnSpacing: 20
            anchors.left: parent.left
            anchors.right: parent.right
            columns: 3
            property var imageHeight: 25

            Text {
                Layout.row: 0
                Layout.column: 1
                Layout.fillWidth: true
                horizontalAlignment: Text.AlignHCenter
                font: Fonts.body_24
                color: Colors.gray_100
                text: qsTr("Short Press")
            }
            
            Text {
                Layout.row: 0
                Layout.column: 2
                Layout.fillWidth: true
                horizontalAlignment: Text.AlignHCenter
                font: Fonts.body_24
                color: Colors.gray_100
                text: qsTr("Long Press")
            }
            
            Image {
                Layout.row: 1
                Layout.column: 0
                Layout.preferredWidth: 56
                Layout.preferredHeight: 56
                source: "../../icon/components/power.svg"
            }
            
            Component {
                id: choiceMenu
                Choise {
                    property var pressType: ""
                    property var btn: ""
                    property var curSelection: X1Plus.GpioKeys.getBinding(btn, pressType).action
                    textFont: Fonts.body_24
                    listTextFont: Fonts.body_24
                    width: 115
                    model: X1Plus.GpioKeys.BUTTON_ACTIONS.map(a => qsTranslate("GpioKeys", a.name))
                    Binding on currentIndex {
                        value: X1Plus.GpioKeys.BUTTON_ACTIONS.findIndex(a => a.val === curSelection)
                    }
                    onCurrentIndexChanged: { 
                        if (!down) return;
                        let actionStr = X1Plus.GpioKeys.BUTTON_ACTIONS[currentIndex].val;
                        if (actionStr !== undefined) {
                            console.log(`[x1p] ${item.btn} ${item.pressType} - ${actionStr}`);
                            X1Plus.GpioKeys.setBinding(item.btn, item.pressType, actionStr);
                        }
                    }
                }
            }

            Loader {
                Layout.fillWidth: true
                sourceComponent: choiceMenu 
                onLoaded: { item.btn = "power"; item.pressType = "shortPress"; }
            }

            Loader {
                Layout.fillWidth: true
                sourceComponent: choiceMenu
                onLoaded: { item.btn = "power"; item.pressType = "longPress"; }
            }

            Image {
                Layout.row: 2
                Layout.column: 0
                Layout.preferredWidth: 56
                Layout.preferredHeight: 56
                source: "../../icon/components/estop.svg"
            }

            Loader {
                Layout.fillWidth: true
                sourceComponent: choiceMenu
                onLoaded: { item.btn = "estop"; item.pressType = "shortPress"; }
            }

            Loader {
                Layout.fillWidth: true
                sourceComponent: choiceMenu
                onLoaded: { item.btn = "estop"; item.pressType = "longPress"; }
            }
            
        }

        ZLineSplitter {
            id: lineLights
            alignment: Qt.AlignTop
            anchors.top: buttonGrid.bottom
            anchors.topMargin: 26
            padding: 24
            color: Colors.gray_600
        }

        Text {
            id: lightsTx
            anchors.top: lineLights.bottom
            anchors.topMargin: 20
            anchors.left: interfaceTx.left
            color: Colors.gray_400
            font: Fonts.body_30
            text: qsTr("Lights")
        }

        Text {
            id: dispBrightnessTxt
            anchors.top: lightsTx.bottom
            anchors.topMargin: 26
            anchors.left: parent.left
            anchors.leftMargin: 32
            font: Fonts.body_24
            color: Colors.gray_100
            text: qsTr("Backlight")
        }

        Slider {
            id: dispBrightnessAdj
            anchors.verticalCenter: dispBrightnessTxt.verticalCenter
            anchors.left: toolheadLedTxt.right
            anchors.leftMargin: 20
            anchors.right: buttonGrid.right
            from: 1
            value: brightness
            to: 100
            onMoved: {
                brightness = value;
                X1PlusNative.updateBacklight(value);
                dispBrightnessChangeTimer.restart();
            }
            background: Rectangle {
                anchors.centerIn: parent
                width: parent.width-12
                height: 10
                radius: height / 2
                color: Colors.gray_600
                
                Rectangle {
                    width: dispBrightnessAdj.visualPosition * parent.width
                    height: parent.height
                    radius: height / 2
                    color: Colors.brand
                }
            }
        }
        
        Text {
            id: toolheadLedTxt
            anchors.top: dispBrightnessTxt.bottom
            anchors.topMargin: 26
            anchors.left: parent.left
            anchors.leftMargin: 32
            font: Fonts.body_24
            color: Colors.gray_100
            text: qsTr("Toolhead LED")
        }

        ZSwitchButton {
            id: toolheadLedButton
            anchors.verticalCenter: toolheadLedTxt.verticalCenter
            anchors.right: buttonGrid.right
            dynamicChecked: DeviceManager.getSetting("cfw_toolhead_led", false)
            onToggled: {
                dynamicChecked = checked
                DeviceManager.putSetting("cfw_toolhead_led", checked);
                X1Plus.sendGcode("M960 S5 P" + (checked ? 1 : 0));
            }
        }
    }

    Component.onCompleted: {
        DeviceManager.maintain.getAccessories();
    }

    PopupPad {
        id: accessoriesHelpPad
        width: 733
        height: 400
        anchors.right: parent.right
        anchors.rightMargin: 225
        anchors.top: parent.top
        anchors.topMargin: 74
        name: "accessoriesHelpPad"
        closeBtn: true

        contentComponent: Rectangle {
            radius: 15
            color: Colors.gray_600
            Text {
                width: 600
                wrapMode: Text.WordWrap
                anchors.centerIn: parent
                font: Fonts.body_36
                color: Colors.gray_200
                text: qsTr("If you have replaced the accessories, please update the settings below to keep it consistent with the actual condition of the accessory to ensure the print quality")
            }
        }
    }
    PopupPad {
        id: buttonHelpPad
        width: 800
        height: 500
        anchors.right: parent.right
        anchors.rightMargin: 225
        anchors.verticalCenter: parent.verticalCenter
        name: "buttonHelpPad"
        closeBtn: true

        contentComponent: Rectangle {
            radius: 15
            width: parent.width
            height: parent.height
            color: Colors.gray_600
            
            Column {
                width: parent.width
                height: parent.height
                anchors.top: parent.top
                anchors.topMargin: 45
                anchors.left: parent.left
                anchors.leftMargin: 50
                anchors.right: parent.right
                anchors.rightMargin: 50
                anchors.bottom: parent.bottom
                anchors.bottomMargin: 50
                spacing: 20

                Text {
                    font: Fonts.body_30
                    color: Colors.gray_200
                    wrapMode: Text.WordWrap
                    text: qsTr("Tooltip: Re-mapping the hardware buttons") 
                }
                Rectangle {
                    width: parent.width - 100
                    height: 1
                    color: Colors.gray_200
                }
                Text {
                    font: Fonts.body_24
                    color: Colors.gray_200
                    text: qsTr("Button Actions:")
                }
                ListView {
                    width: parent.width - 40
                    height: 160
                    model: ListModel { //Note for when we refactor Gpiokeys - these strings should be stored in Gpiokeys.js
<<<<<<< HEAD
                        ListElement { label: "Sleep/wake"; description: qsTr("Toggles LCD screen (and lock screen if configured)") }
                        ListElement { label: "Reboot"; description: qsTr("Restarts Linux with a shell command") }
                        ListElement { label: "Pause print"; description: qsTr("Pauses current print job.") } 
                        ListElement { label: "Abort print"; description: qsTr("Aborts current print job.") }
                        ListElement { label: "Ignore"; description: qsTr("No action") }
=======
                        ListElement { label: qsTr("Sleep/wake"); description: qsTr("Toggles LCD screen (and lock screen if configured)") }
                        ListElement { label: qsTr("Reboot"); description: qsTr("Restarts Linux with a shell command") }
                        ListElement { label: qsTr("Pause print"); description: qsTr("Pauses current print job.") } 
                        ListElement { label: qsTr("Abort print"); description: qsTr("Aborts current print job.") }
                        ListElement { label: qsTr("Ignore"); description: qsTr("No action") }
>>>>>>> 9e06c0cb
                    }
                    delegate: Text {
                        font: Fonts.body_22
                        color: Colors.gray_300
                        text: "<b>" + label + "</b>: " + description
<<<<<<< HEAD
                        wrapMode: Text.WordWra
=======
                        wrapMode: Text.WordWrap
>>>>>>> 9e06c0cb
                    }
                }
                Text {
                    font: Fonts.body_24
                    color: Colors.gray_200
                    text: qsTr("Button Press Gestures:")
                }
                Text {
                    font: Fonts.body_22
                    color: Colors.gray_300
                    text: qsTr("Short press: < 0.85 seconds")
                }
                Text {
                    font: Fonts.body_22
                    color: Colors.gray_300
                    text: qsTr("Long press: >= 0.85 seconds")
                }
            }
        }
    }
   
}<|MERGE_RESOLUTION|>--- conflicted
+++ resolved
@@ -532,29 +532,17 @@
                     width: parent.width - 40
                     height: 160
                     model: ListModel { //Note for when we refactor Gpiokeys - these strings should be stored in Gpiokeys.js
-<<<<<<< HEAD
-                        ListElement { label: "Sleep/wake"; description: qsTr("Toggles LCD screen (and lock screen if configured)") }
-                        ListElement { label: "Reboot"; description: qsTr("Restarts Linux with a shell command") }
-                        ListElement { label: "Pause print"; description: qsTr("Pauses current print job.") } 
-                        ListElement { label: "Abort print"; description: qsTr("Aborts current print job.") }
-                        ListElement { label: "Ignore"; description: qsTr("No action") }
-=======
                         ListElement { label: qsTr("Sleep/wake"); description: qsTr("Toggles LCD screen (and lock screen if configured)") }
                         ListElement { label: qsTr("Reboot"); description: qsTr("Restarts Linux with a shell command") }
                         ListElement { label: qsTr("Pause print"); description: qsTr("Pauses current print job.") } 
                         ListElement { label: qsTr("Abort print"); description: qsTr("Aborts current print job.") }
                         ListElement { label: qsTr("Ignore"); description: qsTr("No action") }
->>>>>>> 9e06c0cb
                     }
                     delegate: Text {
                         font: Fonts.body_22
                         color: Colors.gray_300
                         text: "<b>" + label + "</b>: " + description
-<<<<<<< HEAD
-                        wrapMode: Text.WordWra
-=======
                         wrapMode: Text.WordWrap
->>>>>>> 9e06c0cb
                     }
                 }
                 Text {
