--- conflicted
+++ resolved
@@ -28,17 +28,10 @@
     STATUS_CHECKING_OTA = "CHECKING_OTA"
     STATUS_DOWNLOADING_X1P = "DOWNLOADING_X1P"
     STATUS_DOWNLOADING_BASE = "DOWNLOADING_BASE"
-<<<<<<< HEAD
-
-    def __init__(self, settings, **kwargs):
-        self.x1psettings = settings
-        self.ota_url = self.x1psettings.get('ota.json_url', DEFAULT_OTA_URL)
-=======
-    
+
     def __init__(self, daemon, **kwargs):
         self.daemon = daemon
         self.ota_url = self.daemon.settings.get('ota.json_url', DEFAULT_OTA_URL)
->>>>>>> 7d2e97ff
         self.ota_available = False
         self.last_check_timestamp = None
         self.last_check_response = None
@@ -278,15 +271,9 @@
     async def _ota_task(self):
         # Make sure that we are given a chance to see if there is work to do
         # when the OTA status changes.
-<<<<<<< HEAD
-        self.x1psettings.on("ota.enabled", lambda: self.ota_task_wake.set())
-        self.x1psettings.on("ota.json_url", lambda: self._ota_url_changed())
-
-=======
         self.daemon.settings.on("ota.enabled", lambda: self.ota_task_wake.set())
         self.daemon.settings.on("ota.json_url", lambda: self._ota_url_changed())
-        
->>>>>>> 7d2e97ff
+
         while True:
             did_work = False
             ota_enabled = self.ota_enabled()
