# Always invoke this with python3 -m x1plus.services.x1plusd.

import asyncio
import logging, logging.handlers
import x1plus.utils
from .dbus import *
from .settings import SettingsService
from .ota import OTAService
from .sshd import SSHService

logger = logging.getLogger(__name__)


async def main():
    logger.info("x1plusd is starting up")

    router = await get_dbus_router()
    settings = SettingsService(router=router)
    ota = OTAService(router=router, settings=settings)
    ssh = SSHService(settings=settings)

    asyncio.create_task(settings.task())
    asyncio.create_task(ota.task())
    if settings.get("polar_cloud", True):
        from .polar_cloud import PolarPrintService
        polar_cloud = PolarPrintService(settings=settings)
        asyncio.create_task(polar_cloud.begin())
<<<<<<< HEAD
=======

    asyncio.create_task(settings.task())
    asyncio.create_task(ota.task())
>>>>>>> 71704fb4

    logger.info("x1plusd is running")<|MERGE_RESOLUTION|>--- conflicted
+++ resolved
@@ -25,11 +25,8 @@
         from .polar_cloud import PolarPrintService
         polar_cloud = PolarPrintService(settings=settings)
         asyncio.create_task(polar_cloud.begin())
-<<<<<<< HEAD
-=======
 
     asyncio.create_task(settings.task())
     asyncio.create_task(ota.task())
->>>>>>> 71704fb4
 
     logger.info("x1plusd is running")