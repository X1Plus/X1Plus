--- conflicted
+++ resolved
@@ -23,17 +23,10 @@
 
     asyncio.create_task(settings.task())
     asyncio.create_task(ota.task())
-<<<<<<< HEAD
+    asyncio.create_task(httpd.task())
     if settings.get("polar_cloud", True):
         from .polar_cloud import PolarPrintService
         polar_cloud = PolarPrintService(router=router, settings=settings)
         asyncio.create_task(polar_cloud.task())
-=======
-    asyncio.create_task(httpd.task())
-    if settings.get("polar_cloud", False):
-        from .polar_cloud import PolarPrintService
-        polar_cloud = PolarPrintService(settings=settings)
-        asyncio.create_task(polar_cloud.begin())
->>>>>>> b0495c52
 
     logger.info("x1plusd is running")