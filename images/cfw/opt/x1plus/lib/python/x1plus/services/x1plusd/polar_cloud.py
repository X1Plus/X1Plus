"""
Module to allow printing using Polar Cloud service.
"""

import asyncio
import aiohttp
import datetime
import logging
import os
import socketio
import ssl
import time
from Crypto.PublicKey import RSA
from Crypto.Signature import pkcs1_15
from Crypto.Hash import SHA256
from base64 import b64encode

from .dbus import X1PlusDBusService
from x1plus.utils import get_MAC, get_IP, serial_number, is_emulating

logger = logging.getLogger(__name__)

POLAR_INTERFACE = "x1plus.polar"
POLAR_PATH = "/x1plus/polar"

# Setup SSL for aiohttp
ssl_ctx = ssl.create_default_context(capath="/etc/ssl/certs")

class PolarPrintService(X1PlusDBusService):
    def __init__(self, settings, **kwargs):
        """
        The MAC is stored here, but on restart will always generated dynamically
        in an attempt to discourage movement of SD cards.
        """
        self.mac = ""
        # The username can be stored in non-volatile memory, but the PIN must be
        # requested from the interface on every startup.
        self.pin = ""
        # username is here only for emulation mode when reading from .env.
        self.username = ""
        # Todo: Check to see if this is the correct server.
        self.server_url = "https://printer2.polar3d.com"
        self.socket = None
        self.status = 0 # Idle
        self.job_id = ""
        """
        last_ping will hold time of last ping, so we're not sending status
        more than once every 10 seconds.
        """
        self.last_ping = datetime.datetime.now() - datetime.timedelta(seconds = 10)
        self.is_connected = False
        self.ip = ""  # This will be used for sending camera images.
        self.polar_settings = settings
        self.status = self.polar_settings.get("polar.status", "idle")
        # status_task_awake is for awaits between status updates to server.
        # Currently unused.
        self.status_task_wake = asyncio.Event()
        # Todo: Fix two "on" fn calls below.
        # self.polar_settings.on("polarprint.enabled", self.sync_startstop())
        # self.polar_settings.on("self.pin", self.set_pin())
        self.socket = None
        super().__init__(
            dbus_interface=POLAR_INTERFACE, dbus_path=POLAR_PATH, **kwargs
        )

    async def task(self) -> None:
        """Create Socket.IO client and connect to server."""
        self.socket = socketio.AsyncClient()
        self.set_interface()
        await self.get_creds()
        await self.socket.connect(self.server_url, transports=["websocket"])
        # Assign socket callbacks.
        self.socket.on("registerResponse", self._on_register_response)
        self.socket.on("keyPair", self._on_keypair_response)
        self.socket.on("helloResponse", self._on_hello_response)
        self.socket.on("welcome", self._on_welcome)
        self.socket.on("delete", self._on_delete)
        self.socket.on("print", self._on_print)
        self.socket.on("pause", self._on_pause)
        self.socket.on("resume", self._on_resume)
        self.socket.on("cancel", self._on_cancel)
        self.socket.on("delete", self._on_delete)
        await super().task()

    async def unregister(self):
        """
        After a printer is deleted I'll need this in order to reregister it
        Later it'll be necessary for the interface, so I just added it now.
        Todo: In future _on_delete() will remove the username and PIN from
        non-volatile memory (i.e. the SD card), so additional arguments will
        be needed for this to work.
        """
        await self.socket.emit("unregister", self.polar_settings.get("polar.sn"))


    async def _on_welcome(self, response, *args, **kwargs) -> None:
        """
        Check to see if printer has already been registered. If it has, we can
        ignore this. Otherwise, must get a key pair, then call register.
        """
        logger.info("_on_welcome.")
        # Two possibilities here. If it's already registered there should be a
        # Polar Cloud serial number and a set of RSA keys. If not, then must
        # request keys first.
        if self.polar_settings.get("polar.sn", "") and self.polar_settings.get(
            "polar.private_key", ""
        ):
            logger.debug(f"challenge: {response['challenge']}")
            # The printer has been registered.
            # Remember that "polar.sn" is the serial number assigned by the server.
            # First, encode challenge string with the private key.
            private_key = self.polar_settings.get("polar.private_key").encode("utf-8")
            rsa_key = RSA.import_key(private_key)
            hashed_challenge = SHA256.new(response["challenge"].encode("utf-8"))
            key = pkcs1_15.new(rsa_key)
            data = {
                "serialNumber": self.polar_settings.get(
                    "polar.sn"
                ),  # Don't need a default here.
                "signature": b64encode(key.sign(hashed_challenge)).decode("utf-8"),
                "MAC": self.mac,
                "protocol": "2.0",
                "mfgSn": self.serial_number(),
                "printerMake": "Bambu Lab X1 Carbon",
            }
            """
            Note that the following optional fields might be used in future.
            "version": "currently installed software version", // string, optional
            "localIP": "printer's local IP address",           // string, optional
            "rotateImg": 0 | 1,                                // integer, optional
            "transformImg": 0 - 7,                             // integer, optional
            "camOff": 0 | 1,                                   // integer, optional
            "camUrl": "URL for printer's live camera feed"     // string, optional
            """
            await self.socket.emit("hello", data)
        elif not self.polar_settings.get(
            "polar.sn", ""
        ) and not self.polar_settings.get("polar.public_key", ""):
            # We need to get an RSA key pair before we can go further.
            # Todo: This needs to be moved locally rather than being remote, so
            # private key isn't transmitted.
            await self.socket.emit("makeKeyPair", {"type": "RSA", "bits": 2048})
        elif not self.polar_settings.get("polar.sn", ""):
            # We already have a key: just register.
            # Todo: There might be a race condition here or maybe server is sending
            # a lot of welcome requests. Dealt with it by adding self.last_ping.
            logger.info(f"_on_welcome Registering.")
            await self._register()
        else:
            # It's not possible to have a serial number and no key, so this
            # would be a real problem.
            logger.error("Somehow have an SN and no key.")
            exit()

    async def _on_hello_response(self, response, *args, **kwargs) -> None:
        """
        If printer is previously registered, a successful hello response means
        the printer is connected and ready to print.
        """
        if response["status"] == "SUCCESS":
            logger.info("_on_hello_response success")
            logger.info("Polar Cloud connected.")
            self.is_connected = True
        elif response['message'] != "Printer has been deleted":
            logger.error(f"_on_hello_response failure: {response['message']}")
            # Todo: send error to interface.
        await self._status()

    async def _on_keypair_response(self, response, *args, **kwargs) -> None:
        """
        Request a keypair from the server. On success register. On failure kick
        out to interface for new email or pin.
        """
        if response["status"] == "SUCCESS":
            await self.polar_settings.put("polar.public_key", response["public"])
            await self.polar_settings.put("polar.private_key", response["private"])
            # We have keys, but still need to register. First disconnect.
            logger.info("_on_keypair_response success. Disconnecting.")
            # Todo: I'm not creating a race condition with the next three fn calls, am I?
            await self.socket.disconnect()
            self.is_connected = False
            # After the next request the server will respond with `welcome`.
            logger.info("Reconnecting.")
            await self.socket.connect(self.server_url, transports=["websocket"])
            self.is_connected = True
        else:
            # We have an error.
            logger.error(f"_on_keypair_response failure: {response['message']}")
            # Todo: communicate with dbus to fix this!
            # Todo: deal with error using interface.

    async def _on_register_response(self, response, *args, **kwargs) -> None:
        """
        Get register response from status server and save serial number.
        When this fn completes, printer will be ready to receive print calls.
        """
        if response["status"] == "SUCCESS":
            logger.info("_on_register_response success.")
            logger.debug(f"Serial number: {response['serialNumber']}")
            await self.polar_settings.put("polar.sn", response["serialNumber"])
            logger.info("Polar Cloud connected.")

        else:
            logger.error(f"_on_register_response failure: {response['reason']}")
            # Todo: deal with various failure modes here. Most can be dealt
            # with in interface. First three report as server erros? Modes are
            # "SERVER_ERROR": Report this?
            # "MFG_UNKNOWN": Again, should be impossible.
            # "INVALID_KEY": Ask for new key. Maybe have a counter and fail after two?
            # "MFG_MISSING": This should be impossible.
            # "EMAIL_PIN_ERROR": Send it to the interface.
            # "FORBIDDEN": There's an issue with the MAC address.
            if response["reason"].lower() == "forbidden":
                # Todo: Must communicate with dbus to debug this!
                logger.error(
                    f"Forbidden. Duplicate MAC problem!\nTerminating MAC: "
                    f"{self.mac}\n\n"
                )
                return

    async def _register(self) -> None:
        """
        Send register request. Note this can only be called after a keypair
        has been received and stored.
        """
        logger.info("_register.")
        data = {
            "mfg": "bambu",
            "email": self.polar_settings.get("polar.username"),
            "pin": self.pin,
            "publicKey": self.polar_settings.get("polar.public_key"),
            "mfgSn": self.serial_number(),
            "myInfo": {"MAC": self.mac},
        }
        await self.socket.emit("register", data)

    def _status_changed(self) -> None:
        new_status = self.x1psettings.get('ota.json_url', DEFAULT_OTA_URL)
        if self.status != new_status:
            logger.debug("Status has changed, triggering recheck.")
        self.status = new_status

    async def _status(self) -> None:
        """
        Should send several times a minute (3? 4?). All fields but serialNumber
        and status are optional.
        {
            "serialNumber": "string",
            "status": integer,
            "progress": "string",
            "progressDetail": "string",
            "estimatedTime": integer,
            "filamentUsed": integer,
            "startTime": "string",
            "printSeconds": integer,
            "bytesRead": integer,
            "fileSize": integer,
            "tool0": floating-point,
            "tool1": floating-point,
            "bed": floating-point,
            "chamber": floating-point,
            "targetTool0": floating-point,
            "targetTool1": floating-point,
            "targetBed": floating-point,
            "targetChamber": floating-point,
            "door": integer,
            "jobId": "string",
            "file": "string",
            "config": "string"
        }
        Possible status codes are:
        0     Ready; printer is idle and ready to print
        1     Serial; printer is printing a local print over its serial connection
        2     Preparing; printer is preparing a cloud print (e.g., slicing)
        3     Printing; printer is printing a cloud print
        4     Paused; printer has paused a print
        5     Postprocessing; printer is performing post-printing operations
        6     Canceling; printer is canceling a print from the cloud
        7     Complete; printer has completed a print job from the cloud
        8     Updating; printer is updating its software
        9     Cold pause; printer is in a "cold pause" state
        10     Changing filament; printer is in a "change filament" state
        11     TCP/IP; printer is printing a local print over a TCP/IP connection
        12     Error; printer is in an error state
        13     Disconnected; controller's USB is disconnected from the printer
        14     Door open; unable to start or resume a print
        15     Clear build plate; unable to start a new print
        """
        while True:
<<<<<<< HEAD
            if not self.registered:
                break
            self.polar_settings.on("polar.status", lambda: self._status_changed())
=======
            if not self.is_connected:
                return
            if (datetime.datetime.now() - self.last_ping).total_seconds() <=5:
                # No extra status updates.
                return
>>>>>>> 24d86d40
            data = {
                "serialNumber": self.polar_settings.get("polar.sn"),
                "status": self.status,
            }
            try:
                await self.socket.emit("status", data)
                logger.debug(f"status data {data}")
                logger.info(f"Status update {datetime.datetime.now()}")
                self.last_ping = datetime.datetime.now()
            except Exception as e:
                logger.error(f"emit status failed: {e}")
                if str(e) == "/ is not a connected namespace.":
                    logger.debug('Got "/ is not a connected namespace." error.')
                    # This seems to be a python socketio bug/feature?
                    # In any case, recover by reconnecting.
                    await self.socket.disconnect()
                    logger.info("Disconnecting.")
                    self.is_connected = False
                    # After the next request the server will respond with `welcome`.
                    logger.info("Reconnecting.")
                    await self.socket.connect()
                    self.is_connected = True
                    return # Or else we'll starting sending too many updates.
            await asyncio.sleep(10)
            # try:
            #     await asyncio.wait_for(self.status_task_wake.wait(), timeout=50)
            # except TimeoutError as e:
            #     logger.error(e)
            # self.status_task_wake.clear()
        logger.debug("Status ending.")

    async def _on_delete(self, response, *args, **kwargs) -> None:
        """
        Printer has been deleted from Polar Cloud. Remove all identifying information
        from card. The current print should finish. Disconnect socket so that
        username and PIN don't keep being requested and printer doesn't reregister.
        """
        logger.info("_on_delete")
        if response["serialNumber"] == self.polar_settings.get("polar.sn"):
            self.pin = ""
            self.mac = ""
            self.username = ""
            to_remove = {
                # "polar.sn", "", # Todo: add this back in after interface is done.
                "polar.username": "",
                "polar.public_key": "",
                "polar.private_key": "",
            }
            await self.polar_settings.put_multiple(to_remove)
            await self.socket.disconnect()
            self.is_connected = False

    async def get_creds(self) -> None:
        """
        If PIN and username are not set, open Polar Cloud interface window and
        get them.

        Todo: This works only during emulation.
        """
        if is_emulating():
            # I need to use actual account creds to connect, so we're using .env
            # for testing, until there's an interface.
            # dotenv isn't installed, so just open the .env file and parse it.
            # This means that .env file must formatted correctly, with var names
            # `username` and `pin`.
            from pathlib import Path

            env_dir = Path(__file__).resolve()
            with open(env_dir.parents[0] / ".env") as env:
                for line in env:
                    k, v = line.split("=")
                    setattr(self, k, v.strip())
            await self.polar_settings.put("polar.username", self.username)
        else:
            if not self.pin:
                # Get it from the interface.
                pass
            if not self.polar_settings.get("polar.username", ""):
                # Get it from the interface.
                pass

    async def _job(self, status):
        logger.info(f"_job {status} {self.job_id}")
        data = {
            "serialNumber": self.polar_settings.get("polar.sn"),
            "jobId": self.job_id,
            "state": status, # "completed" | "canceled"
            # Next two when we get more feature implemented
            # "printSeconds": integer,              // integer, optional
            # "filamentUsed": integer               // integer, optional
        }
        await self.socket.emit("job", data)

    async def _on_print(self, data, *args, **kwargs):
        logger.debug("_on_print")
        self.job_id = data["jobId"]
        if not data["serialNumber"] or data["serialNumber"] != data.get("serialNumber", ""):
            logger.debug("Serial numbers don't match.")
            await self._job("canceled")
            return
        # Todo: add recovery here if still printing.

        print_file = ''
        if 'gcodeFile' not in data:
            logger.error("PolarCloud sent non-gcode file.")
            await self._job("canceled")
            return

        path = "/tmp/x1plus" if is_emulating() else "/sdcard"
        await self._download_file(path, f"{data['jobName']}.gcode", data["gcodeFile"])
        # try:
        #     info['file'] = print_file
        #     req_stl = requests.get(print_file, timeout=5)
        #     req_stl.raise_for_status()
        # except Exception:
        #     logger.exception(f"Could not retrieve print file from PolarCloud: {print_file}")
        #     await self._job("canceled")
        #     return
        logger.info(os.listdir("/tmp"))

        await self._job("completed")
        self.job_id = ""
        # self._file_manager.add_file(FileDestinations.LOCAL, path, StreamWrapper(path, BytesIO(req_stl.content)), allow_overwrite=True)
        # self.job_id = data['jobId'] if 'jobId' in data else "123"
        # logger.debug(f"print jobId is {self.jobId}")
        # logger.debug(f"print data is {data}")

        # if self._printer.is_closed_or_error():
        #     self._printer.disconnect()
        #     self._printer.connect()

        # self._cloud_print = True
        # await self._job_pending = True
        # self._job_id = job_id
        # self._pstate_counter = 0
        # self._pstate = self.PSTATE_PREPARING
        # self._cloud_print_info = info
        # self._status_now = True


    async def _download_file(self, path, file, url):
        """Adapted/stolen from ota.py. Maybe could move to utils?"""
        try:
            dest = os.path.join(path, file)
            logger.info("_download_file")
            logger.debug(f"downloading {url} to {dest}")
            download_bytes = 0
            download_bytes_total = -1
            with open(dest, 'wb') as f:
                # Total timeout of 15 minutes per request means you need to
                # sustain 100 kB/s from Bambu on a 90MB update.zip before we
                # time out.
                timeout = aiohttp.ClientTimeout(connect=5, total=900, sock_read=10)
                async with aiohttp.ClientSession(connector=aiohttp.TCPConnector(ssl=ssl_ctx), timeout=timeout) as session:
                    async with session.get(url) as response:
                        response.raise_for_status()
                        self.download_bytes_total = int(response.headers['content-length'])
                        self.download_bytes = 0
                        last_publish = datetime.datetime.now()
                        async for chunk in response.content.iter_chunked(131072):
                            self.download_bytes += len(chunk)
                            f.write(chunk)
        except:
            try:
                os.unlink(dest)
            except:
                pass
            raise
        logger.info(f"_download_file success: {os.path.getsize(dest)}")

    async def _on_pause(self):
        pass

    async def _on_resume(self):
        pass

    async def _on_cancel(self):
        pass


    def set_interface(self) -> None:
        """
        Get IP and MAC addresses and store them in self.settings. This is
        intentionally dynamic as a security measure.
        """
        self.mac = get_MAC()
        self.ip = get_IP()

    def serial_number(self) -> str:
        """
        Return the Bambu serial number—NOT the Polar Cloud SN. If emulating,
        random string.
        """
        if is_emulating:
            return "123456789"
        else:
            return serial_number()<|MERGE_RESOLUTION|>--- conflicted
+++ resolved
@@ -51,9 +51,7 @@
         self.is_connected = False
         self.ip = ""  # This will be used for sending camera images.
         self.polar_settings = settings
-        self.status = self.polar_settings.get("polar.status", "idle")
         # status_task_awake is for awaits between status updates to server.
-        # Currently unused.
         self.status_task_wake = asyncio.Event()
         # Todo: Fix two "on" fn calls below.
         # self.polar_settings.on("polarprint.enabled", self.sync_startstop())
@@ -234,12 +232,6 @@
         }
         await self.socket.emit("register", data)
 
-    def _status_changed(self) -> None:
-        new_status = self.x1psettings.get('ota.json_url', DEFAULT_OTA_URL)
-        if self.status != new_status:
-            logger.debug("Status has changed, triggering recheck.")
-        self.status = new_status
-
     async def _status(self) -> None:
         """
         Should send several times a minute (3? 4?). All fields but serialNumber
@@ -287,17 +279,11 @@
         15     Clear build plate; unable to start a new print
         """
         while True:
-<<<<<<< HEAD
-            if not self.registered:
-                break
-            self.polar_settings.on("polar.status", lambda: self._status_changed())
-=======
             if not self.is_connected:
                 return
             if (datetime.datetime.now() - self.last_ping).total_seconds() <=5:
                 # No extra status updates.
                 return
->>>>>>> 24d86d40
             data = {
                 "serialNumber": self.polar_settings.get("polar.sn"),
                 "status": self.status,
