"""
Module to allow printing using Polar Cloud service.
"""

import asyncio
import aiohttp
import datetime
import logging
import os
import socketio
import ssl
import time
from Crypto.PublicKey import RSA
from Crypto.Signature import pkcs1_15
from Crypto.Hash import SHA256
from base64 import b64encode

from .dbus import X1PlusDBusService
from x1plus.utils import get_MAC, get_IP, serial_number, is_emulating

logger = logging.getLogger(__name__)

POLAR_INTERFACE = "x1plus.polar"
POLAR_PATH = "/x1plus/polar"

<<<<<<< HEAD
# Setup SSL for aiohttp and websocket.
ssl_ctx = ssl.create_default_context(capath="/etc/ssl/certs")
connector = aiohttp.TCPConnector(ssl=ssl_ctx)
http_session = aiohttp.ClientSession(connector=connector)
=======
# Setup SSL for aiohttp
ssl_ctx = ssl.create_default_context(capath="/etc/ssl/certs")
>>>>>>> 27ac772a

class PolarPrintService(X1PlusDBusService):
    def __init__(self, settings, **kwargs):
        """
        The MAC is stored here, but on restart will always generated dynamically
        in an attempt to discourage movement of SD cards.
        """
        self.mac = ""
        # The username can be stored in non-volatile memory, but the PIN must be
        # requested from the interface on every startup.
        self.pin = ""
        # username is here only for emulation mode when reading from .env.
        self.username = ""
        # Todo: Check to see if this is the correct server.
        self.server_url = "https://printer2.polar3d.com"
        self.socket = None
        self.status = 0 # Idle
        self.job_id = ""
        """
        last_ping will hold time of last ping, so we're not sending status
        more than once every 10 seconds.
        """
        self.last_ping = datetime.datetime.now() - datetime.timedelta(seconds = 10)
        self.is_connected = False
        self.ip = ""  # This will be used for sending camera images.
        self.polar_settings = settings
        # status_task_awake is for awaits between status updates to server.
        self.status_task_wake = asyncio.Event()
        # Todo: Fix two "on" fn calls below.
        # self.polar_settings.on("polarprint.enabled", self.sync_startstop())
        # self.polar_settings.on("self.pin", self.set_pin())
        self.socket = None
        super().__init__(
            dbus_interface=POLAR_INTERFACE, dbus_path=POLAR_PATH, **kwargs
        )

    async def task(self) -> None:
        """Create Socket.IO client and connect to server."""
        self.socket = socketio.AsyncClient(http_session=http_session)
        self.set_interface()
        try:
            await self.get_creds()
        except Exception as e:
            logger.debug(f"Polar get_creds: {e}")
            return
        try:
            await self.socket.connect(self.server_url, transports=["websocket"])
        except Exception as e:
            logger.debug(f"Socket connection failed: {e}")
            return
        logger.info("Socket created!")
        # Assign socket callbacks.
        self.socket.on("registerResponse", self._on_register_response)
        self.socket.on("keyPair", self._on_keypair_response)
        self.socket.on("helloResponse", self._on_hello_response)
        self.socket.on("welcome", self._on_welcome)
        self.socket.on("delete", self._on_delete)
        self.socket.on("print", self._on_print)
        self.socket.on("pause", self._on_pause)
        self.socket.on("resume", self._on_resume)
        self.socket.on("cancel", self._on_cancel)
        self.socket.on("delete", self._on_delete)
        await super().task()

    async def unregister(self):
        """
        After a printer is deleted I'll need this in order to reregister it
        Later it'll be necessary for the interface, so I just added it now.
        Todo: In future _on_delete() will remove the username and PIN from
        non-volatile memory (i.e. the SD card), so additional arguments will
        be needed for this to work.
        """
        await self.socket.emit("unregister", self.polar_settings.get("polar.sn"))


    async def _on_welcome(self, response, *args, **kwargs) -> None:
        """
        Check to see if printer has already been registered. If it has, we can
        ignore this. Otherwise, must get a key pair, then call register.
        """
        logger.info("_on_welcome.")
        # Two possibilities here. If it's already registered there should be a
        # Polar Cloud serial number and a set of RSA keys. If not, then must
        # request keys first.
        if self.polar_settings.get("polar.sn", "") and self.polar_settings.get(
            "polar.private_key", ""
        ):
            logger.debug(f"challenge: {response['challenge']}")
            # The printer has been registered.
            # Remember that "polar.sn" is the serial number assigned by the server.
            # First, encode challenge string with the private key.
            private_key = self.polar_settings.get("polar.private_key").encode("utf-8")
            rsa_key = RSA.import_key(private_key)
            hashed_challenge = SHA256.new(response["challenge"].encode("utf-8"))
            key = pkcs1_15.new(rsa_key)
            data = {
                "serialNumber": self.polar_settings.get(
                    "polar.sn"
                ),  # Don't need a default here.
                "signature": b64encode(key.sign(hashed_challenge)).decode("utf-8"),
                "MAC": self.mac,
                "protocol": "2.0",
                "mfgSn": self.serial_number(),
                "printerMake": "Bambu Lab X1 Carbon",
            }
            """
            Note that the following optional fields might be used in future.
            "version": "currently installed software version", // string, optional
            "localIP": "printer's local IP address",           // string, optional
            "rotateImg": 0 | 1,                                // integer, optional
            "transformImg": 0 - 7,                             // integer, optional
            "camOff": 0 | 1,                                   // integer, optional
            "camUrl": "URL for printer's live camera feed"     // string, optional
            """
            await self.socket.emit("hello", data)
        elif not self.polar_settings.get(
            "polar.sn", ""
        ) and not self.polar_settings.get("polar.public_key", ""):
            # We need to get an RSA key pair before we can go further.
            # Todo: This needs to be moved locally rather than being remote, so
            # private key isn't transmitted.
            await self.socket.emit("makeKeyPair", {"type": "RSA", "bits": 2048})
        elif not self.polar_settings.get("polar.sn", ""):
            # We already have a key: just register.
            # Todo: There might be a race condition here or maybe server is sending
            # a lot of welcome requests. Dealt with it by adding self.last_ping.
            logger.info(f"_on_welcome Registering.")
            await self._register()
        else:
            # It's not possible to have a serial number and no key, so this
            # would be a real problem.
            logger.error("Somehow have an SN and no key.")
            exit()

    async def _on_hello_response(self, response, *args, **kwargs) -> None:
        """
        If printer is previously registered, a successful hello response means
        the printer is connected and ready to print.
        """
        if response["status"] == "SUCCESS":
            logger.info("_on_hello_response success")
            logger.info("Polar Cloud connected.")
            self.is_connected = True
        elif response['message'] != "Printer has been deleted":
            logger.error(f"_on_hello_response failure: {response['message']}")
            # Todo: send error to interface.
        await self._status()

    async def _on_keypair_response(self, response, *args, **kwargs) -> None:
        """
        Request a keypair from the server. On success register. On failure kick
        out to interface for new email or pin.
        """
        if response["status"] == "SUCCESS":
            await self.polar_settings.put("polar.public_key", response["public"])
            await self.polar_settings.put("polar.private_key", response["private"])
            # We have keys, but still need to register. First disconnect.
            logger.info("_on_keypair_response success. Disconnecting.")
            # Todo: I'm not creating a race condition with the next three fn calls, am I?
            await self.socket.disconnect()
            self.is_connected = False
            # After the next request the server will respond with `welcome`.
            logger.info("Reconnecting.")
            await self.socket.connect(self.server_url, transports=["websocket"])
            self.is_connected = True
        else:
            # We have an error.
            logger.error(f"_on_keypair_response failure: {response['message']}")
            # Todo: communicate with dbus to fix this!
            # Todo: deal with error using interface.

    async def _on_register_response(self, response, *args, **kwargs) -> None:
        """
        Get register response from status server and save serial number.
        When this fn completes, printer will be ready to receive print calls.
        """
        if response["status"] == "SUCCESS":
            logger.info("_on_register_response success.")
            logger.debug(f"Serial number: {response['serialNumber']}")
            await self.polar_settings.put("polar.sn", response["serialNumber"])
            logger.info("Polar Cloud connected.")

        else:
            logger.error(f"_on_register_response failure: {response['reason']}")
            # Todo: deal with various failure modes here. Most can be dealt
            # with in interface. First three report as server erros? Modes are
            # "SERVER_ERROR": Report this?
            # "MFG_UNKNOWN": Again, should be impossible.
            # "INVALID_KEY": Ask for new key. Maybe have a counter and fail after two?
            # "MFG_MISSING": This should be impossible.
            # "EMAIL_PIN_ERROR": Send it to the interface.
            # "FORBIDDEN": There's an issue with the MAC address.
            if response["reason"].lower() == "forbidden":
                # Todo: Must communicate with dbus to debug this!
                logger.error(
                    f"Forbidden. Duplicate MAC problem!\nTerminating MAC: "
                    f"{self.mac}\n\n"
                )
                return

    async def _register(self) -> None:
        """
        Send register request. Note this can only be called after a keypair
        has been received and stored.
        """
        logger.info("_register.")
        data = {
            "mfg": "bambu",
            "email": self.polar_settings.get("polar.username"),
            "pin": self.pin,
            "publicKey": self.polar_settings.get("polar.public_key"),
            "mfgSn": self.serial_number(),
            "myInfo": {"MAC": self.mac},
        }
        await self.socket.emit("register", data)

    async def _status_update(self):
        """
        Codes from the printer:
        TaskStage: We'll ignore this; just here for completeness.
          0: INITING
          1: WAITING
          2: WORKING
          3: PAUSED
        TaskState
          0: IDLE
          1: SLICING
          2: PREPARE
          3: RUNNING
          4: FINISH
          5: FAILED
          6: PAUSE

        Codes to return to the server:
        0     Ready; printer is idle and ready to print
        1     Serial; printer is printing a local print over its serial connection
        2     Preparing; printer is preparing a cloud print (e.g., slicing)
        3     Printing; printer is printing a cloud print
        4     Paused; printer has paused a print
        5     Postprocessing; printer is performing post-printing operations
        6     Canceling; printer is canceling a print from the cloud
        7     Complete; printer has completed a print job from the cloud
        8     Updating; printer is updating its software
        9     Cold pause; printer is in a "cold pause" state
        10     Changing filament; printer is in a "change filament" state
        11     TCP/IP; printer is printing a local print over a TCP/IP connection
        12     Error; printer is in an error state
        13     Disconnected; controller's USB is disconnected from the printer
        14     Door open; unable to start or resume a print
        15     Clear build plate; unable to start a new print

        Several of these output states will be ignored for now.
        Todo: 15 **really, really** needs to be dealt with.
        """

        """ Sample code, but see this link:
        https://github.com/X1Plus/X1Plus/commit/b0495c528d1a05e76f7ce6ffc00aa57e5e6d2a98?diff=unified&w=0#diff-6528af1f39b80d6774161464e2c4a65a16e2b72e5ff2b2cf79662b040aea0550R75-R88

        Joshua: I believe object path should
        be bbl.service.screen,
        bus name /bbl/service/screen,
        interface bbl.screen.x1plus

        try:
            addr = DBusAddress("/x1plus/polar", bus_name="x1plus.polar", interface="x1plus.polar")
            method = "getStatus"
            params =
        except Exception as e:
            # deal with this
        # Get a json string back.
        msg = new_method_call(addr, method, 'x', body=())

        Return fn from .js:
        See Ping fn to see how this should actually be done.
        // Return a json string.
        function checkNow() {
            return '{"stage": "' + X1Plus.curTask.stage + '", "state": "' + X1Plus.curTask.state + '"}';
        }

        Also see here: https://github.com/X1Plus/X1Plus/blob/main/bbl_screen-patch/patches/printerui/qml/X1Plus.js#L167-L170
        """
        status_translation: {
            "0": 0, # Idle and ready
            "1": 2, #
            "2": 2,
            "3": 3,
            "4": 7,
            "5": 5,
            "6":
        }

    def _status(self) -> None:
        """
        Should send several every 10 seconds. All fields but serialNumber
        and status are optional.
        {
            "serialNumber": "string",
            "status": integer,
            "progress": "string",
            "progressDetail": "string",
            "estimatedTime": integer,
            "filamentUsed": integer,
            "startTime": "string",
            "printSeconds": integer,
            "bytesRead": integer,
            "fileSize": integer,
            "tool0": floating-point,
            "tool1": floating-point,
            "bed": floating-point,
            "chamber": floating-point,
            "targetTool0": floating-point,
            "targetTool1": floating-point,
            "targetBed": floating-point,
            "targetChamber": floating-point,
            "door": integer,
            "jobId": "string",
            "file": "string",
            "config": "string"
        }
        """
        while True:
<<<<<<< HEAD
=======
            self.polar_settings.on("status", lambda:self._status_update)
>>>>>>> 27ac772a
            if not self.is_connected:
                return
            if (datetime.datetime.now() - self.last_ping).total_seconds() <=5:
                # No extra status updates.
                return
            data = {
                "serialNumber": self.polar_settings.get("polar.sn"),
                "status": self.status,
            }
            try:
                await self.socket.emit("status", data)
                logger.debug(f"status data {data}")
                logger.info(f"Status update {datetime.datetime.now()}")
                self.last_ping = datetime.datetime.now()
            except Exception as e:
                logger.error(f"emit status failed: {e}")
                if str(e) == "/ is not a connected namespace.":
                    logger.debug('Got "/ is not a connected namespace." error.')
                    # This seems to be a python socketio bug/feature?
                    # In any case, recover by reconnecting.
                    await self.socket.disconnect()
                    logger.info("Disconnecting.")
                    self.is_connected = False
                    # After the next request the server will respond with `welcome`.
                    logger.info("Reconnecting.")
                    await self.socket.connect()
                    self.is_connected = True
                    return # Or else we'll starting sending too many updates.
            await asyncio.sleep(10)
            # try:
            #     await asyncio.wait_for(self.status_task_wake.wait(), timeout=50)
            # except TimeoutError as e:
            #     logger.error(e)
            # self.status_task_wake.clear()
        logger.debug("Status ending.")

    async def _on_delete(self, response, *args, **kwargs) -> None:
        """
        Printer has been deleted from Polar Cloud. Remove all identifying information
        from card. The current print should finish. Disconnect socket so that
        username and PIN don't keep being requested and printer doesn't reregister.
        """
        logger.info("_on_delete")
        if response["serialNumber"] == self.polar_settings.get("polar.sn"):
            self.pin = ""
            self.mac = ""
            self.username = ""
            to_remove = {
                # "polar.sn", "", # Todo: add this back in after interface is done.
                "polar.username": "",
                "polar.public_key": "",
                "polar.private_key": "",
            }
            await self.polar_settings.put_multiple(to_remove)
            await self.socket.disconnect()
            self.is_connected = False

    async def get_creds(self) -> None:
        """
        If PIN and username are not set, open Polar Cloud interface window and
        get them.
        Todo: This works only during emulation.
        """
        if is_emulating():
            # I need to use actual account creds to connect, so we're using .env
            # for testing, until there's an interface.
            # dotenv isn't installed, so just open the .env file and parse it.
            # This means that .env file must formatted correctly, with var names
            # `username` and `pin`.
            from pathlib import Path
            env_file = Path(__file__).resolve().parents[0] / ".env"
        else:
            env_file = os.path.join("/sdcard", ".env")
            if not self.pin:
                # Get it from the interface.
                pass
            if not self.polar_settings.get("polar.username", ""):
                # Get it from the interface.
                pass
        with open(env_file) as env:
            for line in env.readlines():
                k, v = line.strip().split("=")
                if k == "username":
                    self.username = v
                elif k == "pin":
                    self.pin = v
        await self.polar_settings.put("polar.username", self.username)

    async def _job(self, status):
        logger.info(f"_job {status} {self.job_id}")
        data = {
            "serialNumber": self.polar_settings.get("polar.sn"),
            "jobId": self.job_id,
            "state": status, # "completed" | "canceled"
            # Next two when we get more feature implemented
            # "printSeconds": integer,              // integer, optional
            # "filamentUsed": integer               // integer, optional
        }
        await self.socket.emit("job", data)

    async def _on_print(self, data, *args, **kwargs):
        logger.debug("_on_print")
        self.job_id = data["jobId"]
        if not data["serialNumber"] or data["serialNumber"] != data.get("serialNumber", ""):
            logger.debug("Serial numbers don't match.")
            await self._job("canceled")
            return
        # Todo: add recovery here if still printing.

        print_file = ''
        if 'gcodeFile' not in data:
            logger.error("PolarCloud sent non-gcode file.")
            await self._job("canceled")
            return

        path = "/tmp/x1plus" if is_emulating() else "/sdcard"
        await self._download_file(path, f"{data['jobName']}.gcode", data["gcodeFile"])
        # try:
        #     info['file'] = print_file
        #     req_stl = requests.get(print_file, timeout=5)
        #     req_stl.raise_for_status()
        # except Exception:
        #     logger.exception(f"Could not retrieve print file from PolarCloud: {print_file}")
        #     await self._job("canceled")
        #     return
        logger.info(os.listdir("/tmp"))

        await self._job("completed")
        self.job_id = ""
        # self._file_manager.add_file(FileDestinations.LOCAL, path, StreamWrapper(path, BytesIO(req_stl.content)), allow_overwrite=True)
        # self.job_id = data['jobId'] if 'jobId' in data else "123"
        # logger.debug(f"print jobId is {self.jobId}")
        # logger.debug(f"print data is {data}")

        # if self._printer.is_closed_or_error():
        #     self._printer.disconnect()
        #     self._printer.connect()

        # self._cloud_print = True
        # await self._job_pending = True
        # self._job_id = job_id
        # self._pstate_counter = 0
        # self._pstate = self.PSTATE_PREPARING
        # self._cloud_print_info = info
        # self._status_now = True

<<<<<<< HEAD
=======
    def dbus_PrintFile(self):
        pass
>>>>>>> 27ac772a

    async def _download_file(self, path, file, url):
        """Adapted/stolen from ota.py. Maybe could move to utils?"""
        try:
            try:
                os.mkdir(path)
            except:
                logger.info(f"_download_file. {path} already exists.")
            dest = os.path.join(path, file)
            logger.info("_download_file")
            logger.debug(f"downloading {url} to {dest}")
            download_bytes = 0
            download_bytes_total = -1
            with open(dest, 'wb') as f:
                # Total timeout of 15 minutes per request means you need to
                # sustain 100 kB/s from Bambu on a 90MB update.zip before we
                # time out.
                timeout = aiohttp.ClientTimeout(connect=5, total=900, sock_read=10)
                async with aiohttp.ClientSession(connector=aiohttp.TCPConnector(ssl=ssl_ctx), timeout=timeout) as session:
                    async with session.get(url) as response:
                        response.raise_for_status()
                        self.download_bytes_total = int(response.headers['content-length'])
                        self.download_bytes = 0
                        last_publish = datetime.datetime.now()
                        async for chunk in response.content.iter_chunked(131072):
                            self.download_bytes += len(chunk)
                            f.write(chunk)
        except:
            try:
                os.unlink(dest)
            except:
                pass
            raise
        logger.info(f"_download_file success: {os.path.getsize(dest)}")

    async def _on_pause(self):
        pass

    async def _on_resume(self):
        pass

    async def _on_cancel(self):
        pass


    def set_interface(self) -> None:
        """
        Get IP and MAC addresses and store them in self.settings. This is
        intentionally dynamic as a security measure.
        """
        self.mac = get_MAC()
        self.ip = get_IP()

    def serial_number(self) -> str:
        """
        Return the Bambu serial number—NOT the Polar Cloud SN. If emulating,
        random string.
        """
        if is_emulating:
            return "123456789"
        else:
            return serial_number()<|MERGE_RESOLUTION|>--- conflicted
+++ resolved
@@ -23,15 +23,11 @@
 POLAR_INTERFACE = "x1plus.polar"
 POLAR_PATH = "/x1plus/polar"
 
-<<<<<<< HEAD
 # Setup SSL for aiohttp and websocket.
 ssl_ctx = ssl.create_default_context(capath="/etc/ssl/certs")
 connector = aiohttp.TCPConnector(ssl=ssl_ctx)
 http_session = aiohttp.ClientSession(connector=connector)
-=======
-# Setup SSL for aiohttp
-ssl_ctx = ssl.create_default_context(capath="/etc/ssl/certs")
->>>>>>> 27ac772a
+
 
 class PolarPrintService(X1PlusDBusService):
     def __init__(self, settings, **kwargs):
@@ -353,10 +349,7 @@
         }
         """
         while True:
-<<<<<<< HEAD
-=======
             self.polar_settings.on("status", lambda:self._status_update)
->>>>>>> 27ac772a
             if not self.is_connected:
                 return
             if (datetime.datetime.now() - self.last_ping).total_seconds() <=5:
@@ -482,7 +475,6 @@
         #     logger.exception(f"Could not retrieve print file from PolarCloud: {print_file}")
         #     await self._job("canceled")
         #     return
-        logger.info(os.listdir("/tmp"))
 
         await self._job("completed")
         self.job_id = ""
@@ -503,11 +495,8 @@
         # self._cloud_print_info = info
         # self._status_now = True
 
-<<<<<<< HEAD
-=======
     def dbus_PrintFile(self):
         pass
->>>>>>> 27ac772a
 
     async def _download_file(self, path, file, url):
         """Adapted/stolen from ota.py. Maybe could move to utils?"""
