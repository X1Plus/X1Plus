"""
Module to allow printing using Polar Cloud service.
"""

import asyncio
import datetime
import logging
import socketio
from Crypto.PublicKey import RSA
from Crypto.Signature import pkcs1_15
from Crypto.Hash import SHA256
from base64 import b64encode

from x1plus.utils import get_MAC, get_IP, serial_number, is_emulating
from .dbus import X1PlusDBusService

logger = logging.getLogger(__name__)

POLAR_INTERFACE = "x1plus.polar"
POLAR_PATH = "/x1plus/polar"

class PolarPrintService(X1PlusDBusService):
    def __init__(self, settings, **kwargs):
        """
        The MAC is stored here, but on restart will always generated dynamically
        in an attempt to discourage movement of SD cards.
        """
        self.mac = ""
        # The username can be stored in non-volatile memory, but the PIN must be
        # requested from the interface on every startup.
        self.pin = ""
        # username is here only for emulation mode when reading from .env.
        self.username = ""
        # Todo: Check to see if this is the correct server.
        self.server_url = "https://printer2.polar3d.com"
        self.socket = None
        self.registered = False  # If True ignore welcome requests.
        self.ip = ""  # This will be used for sending camera images.
        self.polar_settings = settings
<<<<<<< HEAD
        self.polar_settings = settings
=======
        # status_task_awake is for awaits between status updates to server.
        self.status_task_wake = asyncio.Event()
>>>>>>> daaf82a3
        # Todo: Fix two "on" fn calls below.
        # self.polar_settings.on("polarprint.enabled", self.sync_startstop())
        # self.polar_settings.on("self.pin", self.set_pin())
        self.socket = None
        super().__init__(
            dbus_interface=POLAR_INTERFACE, dbus_path=POLAR_PATH, **kwargs
        )

    def polar_enabled(self):
        return bool(self.x1psettings.get("ota.enabled", False))

    async def task(self):
        """Create Socket.IO client and connect to server."""
        self.socket = socketio.AsyncClient()
        self.set_interface()
        await self.get_creds()
        await self.socket.connect(self.server_url, transports=["websocket"])
        # Assign socket callbacks.
        self.socket.on("registerResponse", self._on_register_response)
        self.socket.on("keyPair", self._on_keypair_response)
        self.socket.on("helloResponse", self._on_hello_response)
        self.socket.on("welcome", self._on_welcome)
        self.socket.on("delete", self._on_delete)

        await super().task()

    async def _on_welcome(self, response, *args, **kwargs) -> None:
        """
        Check to see if printer has already been registered. If it has, we can
        ignore this. Otherwise, must get a key pair, then call register.
        """
        logger.info("_on_welcome.")
        # Two possibilities here. If it's already registered there should be a
        # Polar Cloud serial number and a set of RSA keys. If not, then must
        # request keys first.
        if self.registered:
            return
        if self.polar_settings.get("polar.sn", "") and self.polar_settings.get(
            "polar.private_key", ""
        ):
            logger.debug(f"challenge: {response['challenge']}")
            # The printer has been registered.
            # Remember that "polar.sn" is the serial number assigned by the server.
            # First, encode challenge string with the private key.
            private_key = self.polar_settings.get("polar.private_key").encode("utf-8")
            rsa_key = RSA.import_key(private_key)
            hashed_challenge = SHA256.new(response["challenge"].encode("utf-8"))
            key = pkcs1_15.new(rsa_key)
            data = {
                "serialNumber": self.polar_settings.get(
                    "polar.sn"
                ),  # Don't need a default here.
                "signature": b64encode(key.sign(hashed_challenge)).decode("utf-8"),
                "MAC": self.mac,
                "protocol": "2.0",
                "mfgSn": self.serial_number(),
            }
            """
            Note that the following optional fields might be used in future.
            "printerMake": "printer make",                     // string, optional
            "version": "currently installed software version", // string, optional
            "localIP": "printer's local IP address",           // string, optional
            "rotateImg": 0 | 1,                                // integer, optional
            "transformImg": 0 - 7,                             // integer, optional
            "camOff": 0 | 1,                                   // integer, optional
            "camUrl": "URL for printer's live camera feed"     // string, optional
            """
            await self.socket.emit("hello", data)
        elif not self.polar_settings.get(
            "polar.sn", ""
        ) and not self.polar_settings.get("polar.public_key", ""):
            # We need to get an RSA key pair before we can go further.
            # Todo: This needs to be moved locally rather than being remote, so
            # private key isn't transmitted.
            await self.socket.emit("makeKeyPair", {"type": "RSA", "bits": 2048})
        elif not self.polar_settings.get("polar.sn", ""):
            # We already have a key: just register.
<<<<<<< HEAD
            # Todo: I think there might be a race condition here.
=======
            # Todo: There might be a race condition here or maybe server is sending
            # a lot of welcome requests. Dealt with it by adding self.registered.
>>>>>>> daaf82a3
            logger.info(f"_on_welcome Registering.")
            await self._register()
        else:
            # It's not possible to have a serial number and no key, so this
            # would be a real problem.
            logger.error("Somehow have an SN and no key.")
            exit()

    async def _on_hello_response(self, response, *args, **kwargs) -> None:
        """
        If printer is previously registered, a successful hello response means
        the printer is connected and ready to print.
        """
        if self.registered:
            return
        if response["status"] == "SUCCESS":
            logger.info("_on_hello_response success")
            logger.info("Polar Cloud connected.")
            self.registered = True
        else:
            logger.error(f"_on_hello_response failure: {response['message']}")
            # Todo: send error to interface.
            exit()
<<<<<<< HEAD
        self._status()
=======
        await self._status()
>>>>>>> daaf82a3

    async def _on_keypair_response(self, response, *args, **kwargs) -> None:
        """
        Request a keypair from the server. On success register. On failure kick
        out to interface for new email or pin.
        """
        if response["status"] == "SUCCESS":
            await self.polar_settings.put("polar.public_key", response["public"])
            await self.polar_settings.put("polar.private_key", response["private"])
            # We have keys, but still need to register. First disconnect.
            logger.info("_on_keypair_response success. Disconnecting.")
            # Todo: I'm not creating a race condition with the next three fn calls, am I?
            await self.socket.disconnect()
            self.registered = False
            # After the next request the server will respond with `welcome`.
            logger.info("Reconnecting.")
            await self.socket.connect(self.server_url, transports=["websocket"])
        else:
            # We have an error.
            logger.error(f"_on_keypair_response failure: {response['message']}")
            # Todo: communicate with dbus to fix this!
            # Todo: deal with error using interface.

    async def _on_register_response(self, response, *args, **kwargs) -> None:
        """
        Get register response from status server and save serial number.
        When this fn completes, printer will be ready to receive print calls.
        """
        if response["status"] == "SUCCESS":
            logger.info("_on_register_response success.")
            logger.debug(f"Serial number: {response['serialNumber']}")
            await self.polar_settings.put("polar.sn", response["serialNumber"])
            logger.info("Polar Cloud connected.")

        else:
            logger.error(f"_on_register_response failure: {response['reason']}")
            # Todo: deal with various failure modes here. Most can be dealt
            # with in interface. First three report as server erros? Modes are
            # "SERVER_ERROR": Report this?
            # "MFG_UNKNOWN": Again, should be impossible.
            # "INVALID_KEY": Ask for new key. Maybe have a counter and fail after two?
            # "MFG_MISSING": This should be impossible.
            # "EMAIL_PIN_ERROR": Send it to the interface.
            # "FORBIDDEN": There's an issue with the MAC address.
            if response["reason"].lower() == "forbidden":
                # Todo: Must communicate with dbus to debug this!
                logger.error(
                    f"Forbidden. Duplicate MAC problem!\nTerminating MAC: "
                    f"{self.mac}\n\n"
                )
                exit()

    async def _register(self) -> None:
        """
        Send register request. Note this can only be called after a keypair
        has been received and stored.
        """
        logger.info("_register.")
        data = {
            "mfg": "bambu",
            "email": self.polar_settings.get("polar.username"),
            "pin": self.pin,
            "publicKey": self.polar_settings.get("polar.public_key"),
            "mfgSn": self.serial_number(),
            "myInfo": {"MAC": self.mac},
        }
        await self.socket.emit("register", data)

    async def _status(self) -> None:
        """
        Should send several times a minute (3? 4?). All fields but serialNumber
        and status are optional.
        {
            "serialNumber": "string",
            "status": integer,
            "progress": "string",
            "progressDetail": "string",
            "estimatedTime": integer,
            "filamentUsed": integer,
            "startTime": "string",
            "printSeconds": integer,
            "bytesRead": integer,
            "fileSize": integer,
            "tool0": floating-point,
            "tool1": floating-point,
            "bed": floating-point,
            "chamber": floating-point,
            "targetTool0": floating-point,
            "targetTool1": floating-point,
            "targetBed": floating-point,
            "targetChamber": floating-point,
            "door": integer,
            "jobId": "string",
            "file": "string",
            "config": "string"
        }
        Possible status codes are:
        0     Ready; printer is idle and ready to print
        1     Serial; printer is printing a local print over its serial connection
        2     Preparing; printer is preparing a cloud print (e.g., slicing)
        3     Printing; printer is printing a cloud print
        4     Paused; printer has paused a print
        5     Postprocessing; printer is performing post-printing operations
        6     Canceling; printer is canceling a print from the cloud
        7     Complete; printer has completed a print job from the cloud
        8     Updating; printer is updating its software
        9     Cold pause; printer is in a "cold pause" state
        10     Changing filament; printer is in a "change filament" state
        11     TCP/IP; printer is printing a local print over a TCP/IP connection
        12     Error; printer is in an error state
        13     Disconnected; controller's USB is disconnected from the printer
        14     Door open; unable to start or resume a print
        15     Clear build plate; unable to start a new print
        """
<<<<<<< HEAD
        while True:
            now = datetime.datetime.now()

            next_work = now + datetime.timedelta(seconds = 20) # Several times a minute.
            if ota_enabled:
                next_work = min((next_work, self.next_check_timestamp,))

            try:
                await asyncio.wait_for(self.ota_task_wake.wait(), timeout = (next_work - now).total_seconds())
            except asyncio.TimeoutError:
                pass
            self.ota_task_wake.clear()
=======

        while True:
            if not self.registered:
                break
            data = {
                "serialNumber": self.serial_number(),
                "status": 0,
            }
            logger.info(f"Status update {datetime.datetime.now()}")

            try:
                await asyncio.wait_for(self.status_task_wake.wait(), timeout=20)
            except asyncio.TimeoutError:
                pass
            self.status_task_wake.clear()
>>>>>>> daaf82a3

    async def _on_delete(self, response, *args, **kwargs) -> None:
        """
        Printer has been deleted from Polar Cloud. Remove all identifying information
        from card. The current print should finish. Disconnect socket so that
        username and PIN don't keep being requested and printer doesn't reregister.
        """
        if response["serialNumber"] == self.polar_settings.get("polar.sn"):
            self.polar_settings.put("polar.sn", "")
            self.polar_settings.put("polar.username", "")
            self.polar_settings.put("polar.public_key", "")
            self.polar_settings.put("polar.private_key", "")
            self.pin = ""
            self.mac = ""
            self.username = ""
            # Todo: stop status() here?
            self.socket.disconnect()

    async def get_creds(self) -> None:
        """
        If PIN and username are not set, open Polar Cloud interface window and
        get them.

        Todo: This works only during emulation.
        """
        if is_emulating():
            # I need to use actual account creds to connect, so we're using .env
            # for testing, until there's an interface.
            # dotenv isn't installed, so just open the .env file and parse it.
            # This means that .env file must formatted correctly, with var names
            # `username` and `pin`.
            from pathlib import Path

            env_dir = Path(__file__).resolve()
            with open(env_dir.parents[0] / ".env") as env:
                for line in env:
                    k, v = line.split("=")
                    setattr(self, k, v.strip())
            await self.polar_settings.put("polar.username", self.username)
        else:
            if not self.pin:
                # Get it from the interface.
                pass
            if not self.polar_settings.get("polar.username", ""):
                # Get it from the interface.
                pass

    def set_interface(self) -> None:
        """
        Get IP and MAC addresses and store them in self.settings. This is
        intentionally dynamic as a security measure.
        """
        self.mac = get_MAC()
        self.ip = get_IP()

    def serial_number(self) -> str:
        """
        Return the Bambu serial number—NOT the Polar Cloud SN. If emulating,
        random string.
        """
        if is_emulating:
            return "123456789"
        else:
            return serial_number()<|MERGE_RESOLUTION|>--- conflicted
+++ resolved
@@ -11,8 +11,8 @@
 from Crypto.Hash import SHA256
 from base64 import b64encode
 
+import x1plus
 from x1plus.utils import get_MAC, get_IP, serial_number, is_emulating
-from .dbus import X1PlusDBusService
 
 logger = logging.getLogger(__name__)
 
@@ -37,12 +37,8 @@
         self.registered = False  # If True ignore welcome requests.
         self.ip = ""  # This will be used for sending camera images.
         self.polar_settings = settings
-<<<<<<< HEAD
-        self.polar_settings = settings
-=======
         # status_task_awake is for awaits between status updates to server.
         self.status_task_wake = asyncio.Event()
->>>>>>> daaf82a3
         # Todo: Fix two "on" fn calls below.
         # self.polar_settings.on("polarprint.enabled", self.sync_startstop())
         # self.polar_settings.on("self.pin", self.set_pin())
@@ -51,10 +47,7 @@
             dbus_interface=POLAR_INTERFACE, dbus_path=POLAR_PATH, **kwargs
         )
 
-    def polar_enabled(self):
-        return bool(self.x1psettings.get("ota.enabled", False))
-
-    async def task(self):
+    async def task(self) -> None:
         """Create Socket.IO client and connect to server."""
         self.socket = socketio.AsyncClient()
         self.set_interface()
@@ -66,7 +59,6 @@
         self.socket.on("helloResponse", self._on_hello_response)
         self.socket.on("welcome", self._on_welcome)
         self.socket.on("delete", self._on_delete)
-
         await super().task()
 
     async def _on_welcome(self, response, *args, **kwargs) -> None:
@@ -120,12 +112,8 @@
             await self.socket.emit("makeKeyPair", {"type": "RSA", "bits": 2048})
         elif not self.polar_settings.get("polar.sn", ""):
             # We already have a key: just register.
-<<<<<<< HEAD
-            # Todo: I think there might be a race condition here.
-=======
             # Todo: There might be a race condition here or maybe server is sending
             # a lot of welcome requests. Dealt with it by adding self.registered.
->>>>>>> daaf82a3
             logger.info(f"_on_welcome Registering.")
             await self._register()
         else:
@@ -149,11 +137,7 @@
             logger.error(f"_on_hello_response failure: {response['message']}")
             # Todo: send error to interface.
             exit()
-<<<<<<< HEAD
-        self._status()
-=======
         await self._status()
->>>>>>> daaf82a3
 
     async def _on_keypair_response(self, response, *args, **kwargs) -> None:
         """
@@ -268,21 +252,6 @@
         14     Door open; unable to start or resume a print
         15     Clear build plate; unable to start a new print
         """
-<<<<<<< HEAD
-        while True:
-            now = datetime.datetime.now()
-
-            next_work = now + datetime.timedelta(seconds = 20) # Several times a minute.
-            if ota_enabled:
-                next_work = min((next_work, self.next_check_timestamp,))
-
-            try:
-                await asyncio.wait_for(self.ota_task_wake.wait(), timeout = (next_work - now).total_seconds())
-            except asyncio.TimeoutError:
-                pass
-            self.ota_task_wake.clear()
-=======
-
         while True:
             if not self.registered:
                 break
@@ -297,7 +266,6 @@
             except asyncio.TimeoutError:
                 pass
             self.status_task_wake.clear()
->>>>>>> daaf82a3
 
     async def _on_delete(self, response, *args, **kwargs) -> None:
         """
