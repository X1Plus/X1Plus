"""
Module to allow printing using Polar Cloud service.
"""

import asyncio
import aiohttp
import datetime
import logging
import os
import socketio
import ssl
import subprocess
import time
from json import dumps, loads
from jeepney import DBusAddress, new_method_call, MessageType
from Crypto.PublicKey import RSA
from Crypto.Signature import pkcs1_15
from Crypto.Hash import SHA256
from base64 import b64encode

from .dbus import X1PlusDBusService
from x1plus.utils import get_MAC, get_IP, serial_number, is_emulating

logger = logging.getLogger(__name__)

POLAR_INTERFACE = "x1plus.polar"
POLAR_PATH = "/x1plus/polar"

<<<<<<< HEAD
# Setup SSL for aiohttp and websocket.
ssl_ctx = ssl.create_default_context(capath="/etc/ssl/certs")
connector = aiohttp.TCPConnector(ssl=ssl_ctx)
http_session = aiohttp.ClientSession(connector=connector)


class PolarPrintService(X1PlusDBusService):
    def __init__(self, settings, **kwargs):
        """
        The MAC is stored here, but on restart will always generated dynamically
        in an attempt to discourage movement of SD cards.
        """
=======
class PolarPrintService:
    def __init__(self, daemon):
        self.daemon = daemon
        self.polar_sn = 0
        # Todo: VERY IMPORTANT!! The public and private keys MUST be moved to
        # non-volatile memory before release.
        self.public_key = ""
        self.private_key = ""
        self.connected = False
>>>>>>> 7d2e97ff
        self.mac = ""
        # The username can be stored in non-volatile memory, but the PIN must be
        # requested from the interface on every startup.
        self.pin = ""
        # username is here only for emulation mode when reading from .env.
        self.username = ""
        # Todo: Check to see if this is the correct server.
        self.server_url = "https://printer2.polar3d.com"
        self.socket = None
<<<<<<< HEAD
        self.status = 0  # Idle
        self.job_id = ""
        self.temps = {}  # Will hold six temp values. Set in _status_update().
        """
        self.downloading will allow me to update status when printer doesn't realize
        it's busy.
        """
        self.downloading = False
        """
        self.downloading will allow me to update status when printer doesn't realize
        it's busy.
        """
        self.downloading = False
        """
        last_ping will hold time of last ping, so we're not sending status
        more than once every 10 seconds.
        """
        self.last_ping = datetime.datetime.now() - datetime.timedelta(seconds=10)
        self.is_connected = False
        self.ip = ""  # This will be used for sending camera images.
        self.polar_settings = settings
        # status_task_awake is for awaits between status updates to server.
        self.status_task_wake = asyncio.Event()
        # Todo: Fix two "on" fn calls below.
        # self.polar_settings.on("polarprint.enabled", self.sync_startstop())
        # self.polar_settings.on("self.pin", self.set_pin())
=======
        # self.ip = ""
        # Todo: Fix two "on" fn calls below. Also, start communicating with dbus.
        # self.daemon.settings.on("polarprint.enabled", self.sync_startstop())
        # self.daemon.settings.on("self.pin", self.set_pin())
>>>>>>> 7d2e97ff
        self.socket = None
        super().__init__(dbus_interface=POLAR_INTERFACE, dbus_path=POLAR_PATH, **kwargs)

    async def task(self) -> None:
        """Create Socket.IO client and connect to server."""
        self.socket = socketio.AsyncClient(http_session=http_session)
        self.set_interface()
        try:
            await self.get_creds()
        except Exception as e:
            logger.debug(f"Polar get_creds: {e}")
            return
        try:
            await self.socket.connect(self.server_url, transports=["websocket"])
        except Exception as e:
            logger.debug(f"Socket connection failed: {e}")
            return
        logger.info("Socket created!")
        # Assign socket callbacks.
        self.socket.on("registerResponse", self._on_register_response)
        self.socket.on("keyPair", self._on_keypair_response)
        self.socket.on("helloResponse", self._on_hello_response)
        self.socket.on("welcome", self._on_welcome)
        self.socket.on("delete", self._on_delete)
        self.socket.on("print", self._on_print)
        self.socket.on("pause", self._on_pause)
        self.socket.on("resume", self._on_resume)
        self.socket.on("cancel", self._on_cancel)
        self.socket.on("delete", self._on_delete)
        await super().task()

    async def unregister(self):
        """
        After a printer is deleted I'll need this in order to reregister it
        Later it'll be necessary for the interface, so I just added it now.
        Todo: In future _on_delete() will remove the username and PIN from
        non-volatile memory (i.e. the SD card), so additional arguments will
        be needed for this to work.
        """
        await self.socket.emit("unregister", self.polar_settings.get("polar.sn"))

    async def _on_welcome(self, response, *args, **kwargs) -> None:
        """
        Check to see if printer has already been registered. If it has, we can
        ignore this. Otherwise, must get a key pair, then call register.
        """
        logger.info("_on_welcome.")
        # Two possibilities here. If it's already registered there should be a
        # Polar Cloud serial number and a set of RSA keys. If not, then must
        # request keys first.
        if self.polar_settings.get("polar.sn", "") and self.polar_settings.get(
            "polar.private_key", ""
        ):
            logger.debug(f"challenge: {response['challenge']}")
            # The printer has been registered.
            # Remember that "polar.sn" is the serial number assigned by the server.
            # First, encode challenge string with the private key.
            private_key = self.polar_settings.get("polar.private_key").encode("utf-8")
            rsa_key = RSA.import_key(private_key)
            hashed_challenge = SHA256.new(response["challenge"].encode("utf-8"))
            key = pkcs1_15.new(rsa_key)
            data = {
                "serialNumber": self.polar_settings.get(
                    "polar.sn"
                ),  # Don't need a default here.
                "signature": b64encode(key.sign(hashed_challenge)).decode("utf-8"),
                "MAC": self.mac,
                "protocol": "2.0",
                "mfgSn": self.serial_number(),
                "printerMake": "Bambu Lab X1 Carbon",
            }
            """
            Note that the following optional fields might be used in future.
            "version": "currently installed software version", // string, optional
            "localIP": "printer's local IP address",           // string, optional
            "rotateImg": 0 | 1,                                // integer, optional
            "transformImg": 0 - 7,                             // integer, optional
            "camOff": 0 | 1,                                   // integer, optional
            "camUrl": "URL for printer's live camera feed"     // string, optional
            """
            await self.socket.emit("hello", data)
        elif not self.polar_settings.get(
            "polar.sn", ""
        ) and not self.polar_settings.get("polar.public_key", ""):
            # We need to get an RSA key pair before we can go further.
            # Todo: This needs to be moved locally rather than being remote, so
            # private key isn't transmitted.
            await self.socket.emit("makeKeyPair", {"type": "RSA", "bits": 2048})
        elif not self.polar_settings.get("polar.sn", ""):
            # We already have a key: just register.
            # Todo: There might be a race condition here or maybe server is sending
            # a lot of welcome requests. Dealt with it by adding self.last_ping.
            logger.info(f"_on_welcome Registering.")
            await self._register()
        else:
            # It's not possible to have a serial number and no key, so this
            # would be a real problem.
            logger.error("Somehow have an SN and no key.")
            exit()

    async def _on_hello_response(self, response, *args, **kwargs) -> None:
        """
        If printer is previously registered, a successful hello response means
        the printer is connected and ready to print.
        """
        if response["status"] == "SUCCESS":
            logger.info("_on_hello_response success")
            logger.info("Polar Cloud connected.")
            self.is_connected = True
        elif response["message"] != "Printer has been deleted":
            logger.error(f"_on_hello_response failure: {response['message']}")
            # Todo: send error to interface.
        await self._status()

    async def _on_keypair_response(self, response, *args, **kwargs) -> None:
        """
        Request a keypair from the server. On success register. On failure kick
        out to interface for new email or pin.
        """
        if response["status"] == "SUCCESS":
            await self.polar_settings.put("polar.public_key", response["public"])
            await self.polar_settings.put("polar.private_key", response["private"])
            # We have keys, but still need to register. First disconnect.
            logger.info("_on_keypair_response success. Disconnecting.")
            # Todo: I'm not creating a race condition with the next three fn calls, am I?
            await self.socket.disconnect()
            self.is_connected = False
            # After the next request the server will respond with `welcome`.
            logger.info("Reconnecting.")
            await self.socket.connect(self.server_url, transports=["websocket"])
            self.is_connected = True
        else:
            # We have an error.
            logger.error(f"_on_keypair_response failure: {response['message']}")
            # Todo: communicate with dbus to fix this!
            # Todo: deal with error using interface.

    async def _on_register_response(self, response, *args, **kwargs) -> None:
        """
        Get register response from status server and save serial number.
        When this fn completes, printer will be ready to receive print calls.
        """
        if response["status"] == "SUCCESS":
            logger.info("_on_register_response success.")
            logger.debug(f"Serial number: {response['serialNumber']}")
            await self.polar_settings.put("polar.sn", response["serialNumber"])
            logger.info("Polar Cloud connected.")

        else:
            logger.error(f"_on_register_response failure: {response['reason']}")
            # Todo: deal with various failure modes here. Most can be dealt
            # with in interface. First three report as server erros? Modes are
            # "SERVER_ERROR": Report this?
            # "MFG_UNKNOWN": Again, should be impossible.
            # "INVALID_KEY": Ask for new key. Maybe have a counter and fail after two?
            # "MFG_MISSING": This should be impossible.
            # "EMAIL_PIN_ERROR": Send it to the interface.
            # "FORBIDDEN": There's an issue with the MAC address.
            if response["reason"].lower() == "forbidden":
                # Todo: Must communicate with dbus to debug this!
                logger.error(
                    f"Forbidden. Duplicate MAC problem!\nTerminating MAC: "
                    f"{self.mac}\n\n"
                )
                return

    async def _register(self) -> None:
        """
        Send register request. Note this can only be called after a keypair
        has been received and stored.
        """
        logger.info("_register.")
        data = {
            "mfg": "bambu",
            "email": self.polar_settings.get("polar.username"),
            "pin": self.pin,
            "publicKey": self.polar_settings.get("polar.public_key"),
            "mfgSn": self.serial_number(),
            "myInfo": {"MAC": self.mac},
        }
        await self.socket.emit("register", data)

    async def _status_update(self):
        """
        Codes from the printer:
        TaskStage: We'll ignore this; just here for completeness.
          0: INITING
          1: WAITING
          2: WORKING
          3: PAUSED
        TaskState
          0: IDLE
          1: SLICING
          2: PREPARE
          3: RUNNING
          4: FINISH
          5: FAILED
          6: PAUSE

        Codes to return to the server:
        0   Ready; printer is idle and ready to print
        1   Serial; printer is printing a local print over its serial connection
        2   Preparing; printer is preparing a cloud print (e.g., slicing)
        3   Printing; printer is printing a cloud print
        4   Paused; printer has paused a print
        5   Postprocessing; printer is performing post-printing operations
        6   Canceling; printer is canceling a print from the cloud
        7   Complete; printer has completed a print job from the cloud
        8   Updating; printer is updating its software
        9   Cold pause; printer is in a "cold pause" state
        10  Changing filament; printer is in a "change filament" state
        11  TCP/IP; printer is printing a local print over a TCP/IP connection
        12  Error; printer is in an error state
        13  Disconnected; controller's USB is disconnected from the printer
        14  Door open; unable to start or resume a print
        15  Clear build plate; unable to start a new print

        Several of these output states will be ignored for now.
        Todo: 15 **really, really** needs to be dealt with.
        """
        # This is a total ugly hack.
        dbus_call = [
            "dbus-send",
            "--system",
            "--print-reply",
            "--dest=bbl.service.screen",
            "/bbl/service/screen",
            "bbl.screen.x1plus.getStatus",
            'string: {"text": "hello"}',
        ]
        stage_and_state = subprocess.run(dbus_call, capture_output=True).stdout.strip()
        # should actually decode next line, but I'm in a hurry.
        stage_and_state_json = str(stage_and_state).split("string ")[1][1:-2]
        output = loads(stage_and_state_json)
        task_state = output["state"]
        task_stage = output["stage"]
        for temp in [
            "tip_cur_temp",
            "tip_target_temp",
            "bed_cur_temp",
            "bed_target_temp",
            "chamber_cur_temp",
            "chamber_target_temp",
        ]:
            self.temps[temp] = output[temp]
        logger.debug(
            f"  *** job id: {self.job_id}, stage: {task_stage}, status: {task_state}"
        )
        self.status = 0
        if task_state > 0 and task_state < 4:
            if not self.job_id:
                self.status = 1
            else:
                self.status = 3
        elif self.status == 6:
            await self._job("canceled")
            self.status = 6
        elif self.status == 7:
            await self._job("completed")
            self.job_id = ""

    async def _status(self) -> None:
        """
        Should send several every 10 seconds. All fields but serialNumber
        and status are optional.
        {
            "serialNumber": "string",
            "status": integer,
            "progress": "string",
            "progressDetail": "string",
            "estimatedTime": integer,
            "filamentUsed": integer,
            "startTime": "string",
            "printSeconds": integer,
            "bytesRead": integer,
            "fileSize": integer,
            "tool0": floating-point,
            "tool1": floating-point,
            "bed": floating-point,
            "chamber": floating-point,
            "targetTool0": floating-point,
            "targetTool1": floating-point,
            "targetBed": floating-point,
            "targetChamber": floating-point,
            "door": integer,
            "jobId": "string",
            "file": "string",
            "config": "string"
        }
        """
        while True:
            await self._status_update()
            # self.polar_settings.on("status", lambda:self._status_update)
            if not self.is_connected:
                return
            if (datetime.datetime.now() - self.last_ping).total_seconds() <= 5:
                # Don't do extra status updates.
                return
            data = {
                "tool0": self.temps["tip_cur_temp"],
                "bed": self.temps["bed_cur_temp"],
                "chamber": self.temps["chamber_cur_temp"],
                "targetTool0": self.temps["tip_target_temp"],
                "targetBed": self.temps["bed_target_temp"],
                "targetChamber": self.temps["chamber_target_temp"],
                "serialNumber": self.polar_settings.get("polar.sn"),
                "status": self.status,
            }
            try:
                await self.socket.emit("status", data)
                logger.info(f"Status update {self.status} {datetime.datetime.now()}")
                self.last_ping = datetime.datetime.now()
            except Exception as e:
                logger.error(f"emit status failed: {e}")
                if str(e) == "/ is not a connected namespace.":
                    logger.debug('Got "/ is not a connected namespace." error.')
                    # This seems to be a python socketio bug/feature?
                    # In any case, recover by reconnecting.
                    await self.socket.disconnect()
                    logger.info("Disconnecting.")
                    self.is_connected = False
                    # After the next request the server will respond with `welcome`.
                    logger.info("Reconnecting.")
                    await self.socket.connect(self.server_url, transports=["websocket"])
                    self.is_connected = True
                    return  # Or else we'll starting sending too many updates.
            await asyncio.sleep(10)
            # try:
            #     await asyncio.wait_for(self.status_task_wake.wait(), timeout=50)
            # except TimeoutError as e:
            #     logger.error(e)
            # self.status_task_wake.clear()
        logger.debug("Status ending.")

    async def _on_delete(self, response, *args, **kwargs) -> None:
        """
        Printer has been deleted from Polar Cloud. Remove all identifying information
        from card. The current print should finish. Disconnect socket so that
        username and PIN don't keep being requested and printer doesn't reregister.
        """
<<<<<<< HEAD
        logger.info("_on_delete")
        if response["serialNumber"] == self.polar_settings.get("polar.sn"):
=======
        if response["serialNumber"] == self.daemon.settings.get("polar.sn"):
            self.sn = ""
            self.username = ""
            self.public_key = ""
            self.private_key = ""
>>>>>>> 7d2e97ff
            self.pin = ""
            self.mac = ""
            self.username = ""
            to_remove = {
                # "polar.sn", "", # Todo: add this back in after interface is done.
                "polar.username": "",
                "polar.public_key": "",
                "polar.private_key": "",
            }
            await self.polar_settings.put_multiple(to_remove)
            await self.socket.disconnect()
            self.is_connected = False

    async def get_creds(self) -> None:
        """
        If PIN and username are not set, open Polar Cloud interface window and
        get them.
        Todo: This works only during emulation.
        """
        if is_emulating():
            # I need to use actual account creds to connect, so we're using .env
            # for testing, until there's an interface.
            # dotenv isn't installed, so just open the .env file and parse it.
            # This means that .env file must formatted correctly, with var names
            # `username` and `pin`.
            from pathlib import Path

            env_file = Path(__file__).resolve().parents[0] / ".env"
        else:
            env_file = os.path.join("/sdcard", ".env")
            if not self.pin:
                # Get it from the interface.
                pass
            if not self.daemon.settings.get("polar.username", ""):
                # Get it from the interface.
                pass
        with open(env_file) as env:
            for line in env.readlines():
                k, v = line.strip().split("=")
                if k == "username":
                    self.username = v
                elif k == "pin":
                    self.pin = v
        await self.polar_settings.put("polar.username", self.username)

    async def _job(self, status):
        logger.info(f"_job {status} {self.job_id}")
        data = {
            "serialNumber": self.polar_settings.get("polar.sn"),
            "jobId": self.job_id,
            "state": status,  # "completed" | "canceled"
            # Next two when we get more features implemented
            # "printSeconds": integer,              // integer, optional
            # "filamentUsed": integer               // integer, optional
        }
        await self.socket.emit("job", data)

    async def _on_print(self, data, *args, **kwargs):
        """Download file to printer, then send to print."""
        logger.debug("_on_print")
        self.job_id = data["jobId"]
        if not data["serialNumber"] or data["serialNumber"] != data.get(
            "serialNumber", ""
        ):
            logger.debug("Serial numbers don't match.")
            await self._job("canceled")
            return
        # Todo: add recovery here if still printing.

        if "gcodeFile" not in data:
            logger.error("PolarCloud sent non-gcode file.")
            await self._job("canceled")
            return

        path = "/tmp/x1plus" if is_emulating() else "/sdcard"
        file_name = data["jobName"]
        if not file_name.endswith(".gcode"):
            file_name += ".gcode"
        await self._download_file(path, file_name, data["gcodeFile"])
        location = os.path.join(path, file_name)
        printer_action("print", location)

        self.job_id = ""

    # def _print_file(self, path, file_name):
    #     logger.info(f"_print_file {location}")
    #     location = os.path.join(path, file_name)
    #     printer_action("print", location)
    #     dbus_call = [
    #         "dbus-send",
    #         "--system",
    #         "--print-reply",
    #         "--dest=bbl.service.screen",
    #         "/bbl/service/screen",
    #         "bbl.screen.x1plus.printGcodeFile",
    #         ('string: {"filePath": ' f'"{location}"' "}"),
    #     ]
    #     done = subprocess.run(dbus_call, capture_output=True).stdout.strip()
    #     logger.info(done)

    async def _download_file(self, path, file, url):
        """Adapted/stolen from ota.py. Maybe could move to utils?"""
        try:
            try:
                os.mkdir(path)
            except:
                logger.info(f"_download_file. {path} already exists.")
            dest = os.path.join(path, file)
            logger.info("_download_file")
            logger.debug(f"downloading {url} to {dest}")
            download_bytes = 0
            download_bytes_total = -1
            with open(dest, "wb") as f:
                logger.debug("Opened file to write.")
                timeout = aiohttp.ClientTimeout(connect=5, total=900, sock_read=10)
                async with aiohttp.ClientSession(
                    connector=aiohttp.TCPConnector(ssl=ssl_ctx), timeout=timeout
                ) as session:
                    async with session.get(url) as response:
                        response.raise_for_status()
                        self.download_bytes_total = int(
                            response.headers["content-length"]
                        )
                        self.download_bytes = 0
                        last_publish = datetime.datetime.now()
                        async for chunk in response.content.iter_chunked(131072):
                            self.downloading = True
                            self.download_bytes += len(chunk)
                            f.write(chunk)
            self.downloading = False
        except:
            try:
                os.unlink(dest)
            except:
                pass
            raise
        logger.info(f"_download_file success: {os.path.getsize(dest)}")

    async def _on_pause(self, data, *args, **kwargs) -> None:
        logger.info("_on_pause")
        printer_action("stop")

    async def _on_resume(self, data, *args, **kwargs) -> None:
        logger.info("_on_resume")
        printer_action("resume")

    async def _on_cancel(self, data, *args, **kwargs) -> None:
        logger.info("_on_cancel")
        printer_action("stop")

    def printer_action(self, which_action, print_file="") -> None:
        """Make dbus call to print, pause, cancel, resume."""
        dbus_call = [
            "dbus-send",
            "--system",
            "--print-reply",
            "--dest=bbl.service.screen",
            "/bbl/service/screen",
            "bbl.screen.x1plus.polarPrint",
            ('string: {"filePath": ' f'"{location}"", "action": "{which_action}"' "}"),
        ]
        done = subprocess.run(dbus_call, capture_output=True).stdout.strip()
        logger.info(done)

    def set_interface(self) -> None:
        """
        Get IP and MAC addresses and store them in self.settings. This is
        intentionally dynamic as a security measure.
        """
        self.mac = get_MAC()
        self.ip = get_IP()

    def serial_number(self) -> str:
        """
        Return the Bambu serial number—NOT the Polar Cloud SN. If emulating,
        random string.
        """
        if is_emulating:
            return "123456789"
        else:
            return serial_number()<|MERGE_RESOLUTION|>--- conflicted
+++ resolved
@@ -26,7 +26,6 @@
 POLAR_INTERFACE = "x1plus.polar"
 POLAR_PATH = "/x1plus/polar"
 
-<<<<<<< HEAD
 # Setup SSL for aiohttp and websocket.
 ssl_ctx = ssl.create_default_context(capath="/etc/ssl/certs")
 connector = aiohttp.TCPConnector(ssl=ssl_ctx)
@@ -34,22 +33,12 @@
 
 
 class PolarPrintService(X1PlusDBusService):
-    def __init__(self, settings, **kwargs):
+    def __init__(self, daemon, **kwargs):
         """
         The MAC is stored here, but on restart will always generated dynamically
         in an attempt to discourage movement of SD cards.
         """
-=======
-class PolarPrintService:
-    def __init__(self, daemon):
         self.daemon = daemon
-        self.polar_sn = 0
-        # Todo: VERY IMPORTANT!! The public and private keys MUST be moved to
-        # non-volatile memory before release.
-        self.public_key = ""
-        self.private_key = ""
-        self.connected = False
->>>>>>> 7d2e97ff
         self.mac = ""
         # The username can be stored in non-volatile memory, but the PIN must be
         # requested from the interface on every startup.
@@ -59,7 +48,6 @@
         # Todo: Check to see if this is the correct server.
         self.server_url = "https://printer2.polar3d.com"
         self.socket = None
-<<<<<<< HEAD
         self.status = 0  # Idle
         self.job_id = ""
         self.temps = {}  # Will hold six temp values. Set in _status_update().
@@ -80,18 +68,11 @@
         self.last_ping = datetime.datetime.now() - datetime.timedelta(seconds=10)
         self.is_connected = False
         self.ip = ""  # This will be used for sending camera images.
-        self.polar_settings = settings
         # status_task_awake is for awaits between status updates to server.
         self.status_task_wake = asyncio.Event()
         # Todo: Fix two "on" fn calls below.
-        # self.polar_settings.on("polarprint.enabled", self.sync_startstop())
-        # self.polar_settings.on("self.pin", self.set_pin())
-=======
-        # self.ip = ""
-        # Todo: Fix two "on" fn calls below. Also, start communicating with dbus.
         # self.daemon.settings.on("polarprint.enabled", self.sync_startstop())
         # self.daemon.settings.on("self.pin", self.set_pin())
->>>>>>> 7d2e97ff
         self.socket = None
         super().__init__(dbus_interface=POLAR_INTERFACE, dbus_path=POLAR_PATH, **kwargs)
 
@@ -131,7 +112,7 @@
         non-volatile memory (i.e. the SD card), so additional arguments will
         be needed for this to work.
         """
-        await self.socket.emit("unregister", self.polar_settings.get("polar.sn"))
+        await self.socket.emit("unregister", self.daemon.get("polar.sn"))
 
     async def _on_welcome(self, response, *args, **kwargs) -> None:
         """
@@ -142,19 +123,19 @@
         # Two possibilities here. If it's already registered there should be a
         # Polar Cloud serial number and a set of RSA keys. If not, then must
         # request keys first.
-        if self.polar_settings.get("polar.sn", "") and self.polar_settings.get(
+        if self.daemon.get("polar.sn", "") and self.daemon.get(
             "polar.private_key", ""
         ):
             logger.debug(f"challenge: {response['challenge']}")
             # The printer has been registered.
             # Remember that "polar.sn" is the serial number assigned by the server.
             # First, encode challenge string with the private key.
-            private_key = self.polar_settings.get("polar.private_key").encode("utf-8")
+            private_key = self.daemon.get("polar.private_key").encode("utf-8")
             rsa_key = RSA.import_key(private_key)
             hashed_challenge = SHA256.new(response["challenge"].encode("utf-8"))
             key = pkcs1_15.new(rsa_key)
             data = {
-                "serialNumber": self.polar_settings.get(
+                "serialNumber": self.daemon.get(
                     "polar.sn"
                 ),  # Don't need a default here.
                 "signature": b64encode(key.sign(hashed_challenge)).decode("utf-8"),
@@ -173,14 +154,14 @@
             "camUrl": "URL for printer's live camera feed"     // string, optional
             """
             await self.socket.emit("hello", data)
-        elif not self.polar_settings.get(
+        elif not self.daemon.get(
             "polar.sn", ""
-        ) and not self.polar_settings.get("polar.public_key", ""):
+        ) and not self.daemon.get("polar.public_key", ""):
             # We need to get an RSA key pair before we can go further.
             # Todo: This needs to be moved locally rather than being remote, so
             # private key isn't transmitted.
             await self.socket.emit("makeKeyPair", {"type": "RSA", "bits": 2048})
-        elif not self.polar_settings.get("polar.sn", ""):
+        elif not self.daemon.get("polar.sn", ""):
             # We already have a key: just register.
             # Todo: There might be a race condition here or maybe server is sending
             # a lot of welcome requests. Dealt with it by adding self.last_ping.
@@ -212,8 +193,8 @@
         out to interface for new email or pin.
         """
         if response["status"] == "SUCCESS":
-            await self.polar_settings.put("polar.public_key", response["public"])
-            await self.polar_settings.put("polar.private_key", response["private"])
+            await self.daemon.put("polar.public_key", response["public"])
+            await self.daemon.put("polar.private_key", response["private"])
             # We have keys, but still need to register. First disconnect.
             logger.info("_on_keypair_response success. Disconnecting.")
             # Todo: I'm not creating a race condition with the next three fn calls, am I?
@@ -237,7 +218,7 @@
         if response["status"] == "SUCCESS":
             logger.info("_on_register_response success.")
             logger.debug(f"Serial number: {response['serialNumber']}")
-            await self.polar_settings.put("polar.sn", response["serialNumber"])
+            await self.daemon.put("polar.sn", response["serialNumber"])
             logger.info("Polar Cloud connected.")
 
         else:
@@ -266,9 +247,9 @@
         logger.info("_register.")
         data = {
             "mfg": "bambu",
-            "email": self.polar_settings.get("polar.username"),
+            "email": self.daemon.get("polar.username"),
             "pin": self.pin,
-            "publicKey": self.polar_settings.get("polar.public_key"),
+            "publicKey": self.daemon.get("polar.public_key"),
             "mfgSn": self.serial_number(),
             "myInfo": {"MAC": self.mac},
         }
@@ -384,7 +365,7 @@
         """
         while True:
             await self._status_update()
-            # self.polar_settings.on("status", lambda:self._status_update)
+            # self.daemon.on("status", lambda:self._status_update)
             if not self.is_connected:
                 return
             if (datetime.datetime.now() - self.last_ping).total_seconds() <= 5:
@@ -397,7 +378,7 @@
                 "targetTool0": self.temps["tip_target_temp"],
                 "targetBed": self.temps["bed_target_temp"],
                 "targetChamber": self.temps["chamber_target_temp"],
-                "serialNumber": self.polar_settings.get("polar.sn"),
+                "serialNumber": self.daemon.get("polar.sn"),
                 "status": self.status,
             }
             try:
@@ -432,16 +413,8 @@
         from card. The current print should finish. Disconnect socket so that
         username and PIN don't keep being requested and printer doesn't reregister.
         """
-<<<<<<< HEAD
         logger.info("_on_delete")
-        if response["serialNumber"] == self.polar_settings.get("polar.sn"):
-=======
         if response["serialNumber"] == self.daemon.settings.get("polar.sn"):
-            self.sn = ""
-            self.username = ""
-            self.public_key = ""
-            self.private_key = ""
->>>>>>> 7d2e97ff
             self.pin = ""
             self.mac = ""
             self.username = ""
@@ -451,7 +424,7 @@
                 "polar.public_key": "",
                 "polar.private_key": "",
             }
-            await self.polar_settings.put_multiple(to_remove)
+            await self.daemon.put_multiple(to_remove)
             await self.socket.disconnect()
             self.is_connected = False
 
@@ -485,12 +458,12 @@
                     self.username = v
                 elif k == "pin":
                     self.pin = v
-        await self.polar_settings.put("polar.username", self.username)
+        await self.daemon.put("polar.username", self.username)
 
     async def _job(self, status):
         logger.info(f"_job {status} {self.job_id}")
         data = {
-            "serialNumber": self.polar_settings.get("polar.sn"),
+            "serialNumber": self.daemon.get("polar.sn"),
             "jobId": self.job_id,
             "state": status,  # "completed" | "canceled"
             # Next two when we get more features implemented
